= Spring Cloud Gateway
include::_attributes.adoc[]

*{spring-cloud-version}*

include::intro.adoc[]

[[gateway-starter]]
== How to Include Spring Cloud Gateway

To include Spring Cloud Gateway in your project, use the starter with a group ID of `org.springframework.cloud` and an artifact ID of `spring-cloud-starter-gateway`.
See the https://projects.spring.io/spring-cloud/[Spring Cloud Project page] for details on setting up your build system with the current Spring Cloud Release Train.

If you include the starter, but you do not want the gateway to be enabled, set `spring.cloud.gateway.enabled=false`.

IMPORTANT: Spring Cloud Gateway is built on https://spring.io/projects/spring-boot#learn[Spring Boot 2.x], https://docs.spring.io/spring/docs/current/spring-framework-reference/web-reactive.html[Spring WebFlux], and https://projectreactor.io/docs[Project Reactor].
As a consequence, many of the familiar synchronous libraries (Spring Data and Spring Security, for example) and patterns you know may not apply when you use Spring Cloud Gateway.
If you are unfamiliar with these projects, we suggest you begin by reading their documentation to familiarize yourself with some of the new concepts before working with Spring Cloud Gateway.

IMPORTANT: Spring Cloud Gateway requires the Netty runtime provided by Spring Boot and Spring Webflux.
It does not work in a traditional Servlet Container or when built as a WAR.

== Glossary

* *Route*: The basic building block of the gateway.
It is defined by an ID, a destination URI, a collection of predicates, and a collection of filters. A route is matched if the aggregate predicate is true.
* *Predicate*: This is a https://docs.oracle.com/javase/8/docs/api/java/util/function/Predicate.html[Java 8 Function Predicate]. The input type is a https://docs.spring.io/spring/docs/5.0.x/javadoc-api/org/springframework/web/server/ServerWebExchange.html[Spring Framework `ServerWebExchange`].
This lets you match on anything from the HTTP request, such as headers or parameters.
* *Filter*: These are instances of https://docs.spring.io/spring/docs/5.0.x/javadoc-api/org/springframework/web/server/GatewayFilter.html[Spring Framework `GatewayFilter`] that have been constructed with a specific factory.
Here, you can modify requests and responses before or after sending the downstream request.

[[gateway-how-it-works]]
== How It Works

The following diagram provides a high-level overview of how Spring Cloud Gateway works:

image::spring_cloud_gateway_diagram.png[Spring Cloud Gateway Diagram]

Clients make requests to Spring Cloud Gateway. If the Gateway Handler Mapping determines that a request matches a route, it is sent to the Gateway Web Handler.
This handler runs the request through a filter chain that is specific to the request.
The reason the filters are divided by the dotted line is that filters can run logic both before and after the proxy request is sent.
All "`pre`" filter logic is executed. Then the proxy request is made. After the proxy request is made, the "`post`" filter logic is run.

NOTE: URIs defined in routes without a port get default port values of 80 and 443 for the HTTP and HTTPS URIs, respectively.

== Configuring Route Predicate Factories and Gateway Filter Factories

There are two ways to configure predicates and filters: shortcuts and fully expanded arguments. Most examples below use the shortcut way.

The name and argument names will be listed as `code` in the first sentance or two of the each section. The arguments are typically listed in the order that would be needed for the shortcut configuration.

=== Shortcut Configuration

Shortcut configuration is recognized by the filter name, followed by an equals sign (`=`), followed by argument values separated by commas (`,`).

.application.yml
[source,yaml]
----
spring:
  cloud:
    gateway:
      routes:
      - id: after_route
        uri: https://example.org
        predicates:
        - Cookie=mycookie,mycookievalue
----

The previous sample defines the `Cookie` Route Predicate Factory with two arguments, the cookie name, `mycookie` and the value to match `mycookievalue`.

=== Fully Expanded Arguments

Fully expanded arguments appear more like standard yaml configuration with name/value pairs. Typically, there will be a `name` key and an `args` key. The `args` key is a map of key value pairs to configure the predicate or filter.

.application.yml
[source,yaml]
----
spring:
  cloud:
    gateway:
      routes:
      - id: after_route
        uri: https://example.org
        predicates:
        - name: Cookie
          args:
            name: mycookie
            regexp: mycookievalue
----

This is the full configuration of the shortcut configuration of the `Cookie` predicate shown above.

[[gateway-request-predicates-factories]]
== Route Predicate Factories

Spring Cloud Gateway matches routes as part of the Spring WebFlux `HandlerMapping` infrastructure.
Spring Cloud Gateway includes many built-in route predicate factories.
All of these predicates match on different attributes of the HTTP request.
You can combine multiple route predicate factories with logical `and` statements.

=== The After Route Predicate Factory

The `After` route predicate factory takes one parameter, a `datetime` (which is a java `ZonedDateTime`).
This predicate matches requests that happen after the specified datetime.
The following example configures an after route predicate:

.application.yml
====
[source,yaml]
----
spring:
  cloud:
    gateway:
      routes:
      - id: after_route
        uri: https://example.org
        predicates:
        - After=2017-01-20T17:42:47.789-07:00[America/Denver]
----
====

This route matches any request made after Jan 20, 2017 17:42 Mountain Time (Denver).

=== The Before Route Predicate Factory

The `Before` route predicate factory takes one parameter, a `datetime` (which is a java `ZonedDateTime`).
This predicate matches requests that happen before the specified `datetime`.
The following example configures a before route predicate:

.application.yml
====
[source,yaml]
----
spring:
  cloud:
    gateway:
      routes:
      - id: before_route
        uri: https://example.org
        predicates:
        - Before=2017-01-20T17:42:47.789-07:00[America/Denver]
----
====

This route matches any request made before Jan 20, 2017 17:42 Mountain Time (Denver).

=== The Between Route Predicate Factory

The `Between` route predicate factory takes two parameters, `datetime1` and `datetime2`
which are java `ZonedDateTime` objects.
This predicate matches requests that happen after `datetime1` and before `datetime2`.
The `datetime2` parameter must be after `datetime1`.
The following example configures a between route predicate:

.application.yml
====
[source,yaml]
----
spring:
  cloud:
    gateway:
      routes:
      - id: between_route
        uri: https://example.org
        predicates:
        - Between=2017-01-20T17:42:47.789-07:00[America/Denver], 2017-01-21T17:42:47.789-07:00[America/Denver]
----
====

This route matches any request made after Jan 20, 2017 17:42 Mountain Time (Denver) and before Jan 21, 2017 17:42 Mountain Time (Denver).
This could be useful for maintenance windows.

=== The Cookie Route Predicate Factory

The `Cookie` route predicate factory takes two parameters, the cookie `name` and a `regexp` (which is a Java regular expression).
This predicate matches cookies that have the given name and whose values match the regular expression.
The following example configures a cookie route predicate factory:

.application.yml
====
[source,yaml]
----
spring:
  cloud:
    gateway:
      routes:
      - id: cookie_route
        uri: https://example.org
        predicates:
        - Cookie=chocolate, ch.p
----
====

This route matches requests that have a cookie named `chocolate` whose value matches the `ch.p` regular expression.

=== The Header Route Predicate Factory

The `Header` route predicate factory takes two parameters, the header `name` and a `regexp` (which is a Java regular expression).
This predicate matches with a header that has the given name whose value matches the regular expression.
The following example configures a header route predicate:

.application.yml
====
[source,yaml]
----
spring:
  cloud:
    gateway:
      routes:
      - id: header_route
        uri: https://example.org
        predicates:
        - Header=X-Request-Id, \d+
----
====

This route matches if the request has a header named `X-Request-Id` whose value matches the `\d+` regular expression (that is, it has a value of one or more digits).

=== The Host Route Predicate Factory

The `Host` route predicate factory takes one parameter: a list of host name `patterns`.
The pattern is an Ant-style pattern with `.` as the separator.
This predicates matches the `Host` header that matches the pattern.
The following example configures a host route predicate:

.application.yml
====
[source,yaml]
----
spring:
  cloud:
    gateway:
      routes:
      - id: host_route
        uri: https://example.org
        predicates:
        - Host=**.somehost.org,**.anotherhost.org
----
====

URI template variables (such as `{sub}.myhost.org`) are supported as well.

This route matches if the request has a `Host` header with a value of `www.somehost.org` or `beta.somehost.org` or `www.anotherhost.org`.

This predicate extracts the URI template variables (such as `sub`, defined in the preceding example) as a map of names and values and places it in the `ServerWebExchange.getAttributes()` with a key defined in `ServerWebExchangeUtils.URI_TEMPLATE_VARIABLES_ATTRIBUTE`.
Those values are then available for use by <<gateway-route-filters,`GatewayFilter` factories>>


=== The Method Route Predicate Factory

The `Method` Route Predicate Factory takes a `methods` argument which is one or more parameters: the HTTP methods to match.
The following example configures a method route predicate:

.application.yml
====
[source,yaml]
----
spring:
  cloud:
    gateway:
      routes:
      - id: method_route
        uri: https://example.org
        predicates:
        - Method=GET,POST
----
====

This route matches if the request method was a `GET` or a `POST`.

=== The Path Route Predicate Factory

The `Path` Route Predicate Factory takes two parameters: a list of Spring `PathMatcher` `patterns` and an optional flag called `matchOptionalTrailingSeparator`.
The following example configures a path route predicate:

.application.yml
====
[source,yaml]
----
spring:
  cloud:
    gateway:
      routes:
      - id: host_route
        uri: https://example.org
        predicates:
        - Path=/red/{segment},/blue/{segment}
----
====

This route matches if the request path was, for example: `/red/1` or `/red/blue` or `/blue/green`.

This predicate extracts the URI template variables (such as `segment`, defined in the preceding example) as a map of names and values and places it in the `ServerWebExchange.getAttributes()` with a key defined in `ServerWebExchangeUtils.URI_TEMPLATE_VARIABLES_ATTRIBUTE`.
Those values are then available for use by <<gateway-route-filters,`GatewayFilter` factories>>

A utility method (called `get`) is available to make access to these variables easier.
The following example shows how to use the `get` method:

====
[source,java]
----
Map<String, String> uriVariables = ServerWebExchangeUtils.getPathPredicateVariables(exchange);

String segment = uriVariables.get("segment");
----
====

=== The Query Route Predicate Factory

The `Query` route predicate factory takes two parameters: a required `param` and an optional `regexp` (which is a Java regular expression).
The following example configures a query route predicate:

.application.yml
====
[source,yaml]
----
spring:
  cloud:
    gateway:
      routes:
      - id: query_route
        uri: https://example.org
        predicates:
        - Query=green
----
====

The preceding route matches if the request contained a `green` query parameter.

.application.yml
[source,yaml]
----
spring:
  cloud:
    gateway:
      routes:
      - id: query_route
        uri: https://example.org
        predicates:
        - Query=red, gree.
----

The preceding route matches if the request contained a `red` query parameter whose value matched the `gree.` regexp, so `green` and `greet` would match.


=== The RemoteAddr Route Predicate Factory

The `RemoteAddr` route predicate factory takes a list (min size 1) of `sources`, which are CIDR-notation (IPv4 or IPv6) strings, such as `192.168.0.1/16` (where `192.168.0.1` is an IP address and `16` is a subnet mask).
The following example configures a RemoteAddr route predicate:

.application.yml
====
[source,yaml]
----
spring:
  cloud:
    gateway:
      routes:
      - id: remoteaddr_route
        uri: https://example.org
        predicates:
        - RemoteAddr=192.168.1.1/24
----
====

This route matches if the remote address of the request was, for example, `192.168.1.10`.

=== The Weight Route Predicate Factory

The `Weight` route predicate factory takes two arguments: `group` and `weight` (an int). The weights are calculated per group.
The following example configures a weight route predicate:

.application.yml
====
[source,yaml]
----
spring:
  cloud:
    gateway:
      routes:
      - id: weight_high
        uri: https://weighthigh.org
        predicates:
        - Weight=group1, 8
      - id: weight_low
        uri: https://weightlow.org
        predicates:
        - Weight=group1, 2
----
====

This route would forward ~80% of traffic to https://weighthigh.org and ~20% of traffic to https://weighlow.org

==== Modifying the Way Remote Addresses Are Resolved

By default, the RemoteAddr route predicate factory uses the remote address from the incoming request.
This may not match the actual client IP address if Spring Cloud Gateway sits behind a proxy layer.

You can customize the way that the remote address is resolved by setting a custom `RemoteAddressResolver`.
Spring Cloud Gateway comes with one non-default remote address resolver that is based off of the https://developer.mozilla.org/en-US/docs/Web/HTTP/Headers/X-Forwarded-For[X-Forwarded-For header], `XForwardedRemoteAddressResolver`.

`XForwardedRemoteAddressResolver` has two static constructor methods, which take different approaches to security:

* `XForwardedRemoteAddressResolver::trustAll` returns a `RemoteAddressResolver` that always takes the first IP address found in the `X-Forwarded-For` header.
This approach is vulnerable to spoofing, as a malicious client could set an initial value for the `X-Forwarded-For`, which would be accepted by the resolver.

* `XForwardedRemoteAddressResolver::maxTrustedIndex` takes an index that correlates to the number of trusted infrastructure running in front of Spring Cloud Gateway.
If Spring Cloud Gateway is, for example only accessible through HAProxy, then a value of 1 should be used.
If two hops of trusted infrastructure are required before Spring Cloud Gateway is accessible, then a value of 2 should be used.

Consider the following header value:

====
[source]
----
X-Forwarded-For: 0.0.0.1, 0.0.0.2, 0.0.0.3
----
====

The following `maxTrustedIndex` values yield the following remote addresses:

[options="header"]
|===
|`maxTrustedIndex`           | result
|[`Integer.MIN_VALUE`,0]     | (invalid, `IllegalArgumentException` during initialization)
|1                           | 0.0.0.3
|2                           | 0.0.0.2
|3                           | 0.0.0.1
|[4, `Integer.MAX_VALUE`]    | 0.0.0.1
|===
[[gateway-route-filters]]

The following example shows how to achieve the same configuration with Java:

.GatewayConfig.java
====
[source,java]
----
RemoteAddressResolver resolver = XForwardedRemoteAddressResolver
    .maxTrustedIndex(1);

...

.route("direct-route",
    r -> r.remoteAddr("10.1.1.1", "10.10.1.1/24")
        .uri("https://downstream1")
.route("proxied-route",
    r -> r.remoteAddr(resolver, "10.10.1.1", "10.10.1.1/24")
        .uri("https://downstream2")
)
----
====

== `GatewayFilter` Factories

Route filters allow the modification of the incoming HTTP request or outgoing HTTP response in some manner.
Route filters are scoped to a particular route.
Spring Cloud Gateway includes many built-in GatewayFilter Factories.

NOTE: For more detailed examples of how to use any of the following filters, take a look at the https://github.com/spring-cloud/spring-cloud-gateway/tree/master/spring-cloud-gateway-core/src/test/java/org/springframework/cloud/gateway/filter/factory[unit tests].

=== The `AddRequestHeader` `GatewayFilter` Factory

The `AddRequestHeader` `GatewayFilter` factory takes a `name` and `value` parameter.
The following example configures an `AddRequestHeader` `GatewayFilter`:

.application.yml
====
[source,yaml]
----
spring:
  cloud:
    gateway:
      routes:
      - id: add_request_header_route
        uri: https://example.org
        filters:
        - AddRequestHeader=X-Request-red, blue
----
====

This listing adds `X-Request-red:blue` header to the downstream request's headers for all matching requests.

`AddRequestHeader` is aware of the URI variables used to match a path or host.
URI variables may be used in the value and are expanded at runtime.
The following example configures an `AddRequestHeader` `GatewayFilter` that uses a variable:

.application.yml
====
[source,yaml]
----
spring:
  cloud:
    gateway:
      routes:
      - id: add_request_header_route
        uri: https://example.org
        predicates:
        - Path=/red/{segment}
        filters:
        - AddRequestHeader=X-Request-Red, Blue-{segment}
----
====

=== The `AddRequestParameter` `GatewayFilter` Factory

The `AddRequestParameter` `GatewayFilter` Factory takes a `name` and `value` parameter.
The following example configures an `AddRequestParameter` `GatewayFilter`:

.application.yml
====
[source,yaml]
----
spring:
  cloud:
    gateway:
      routes:
      - id: add_request_parameter_route
        uri: https://example.org
        filters:
        - AddRequestParameter=red, blue
----
====

This will add `red=blue` to the downstream request's query string for all matching requests.

`AddRequestParameter` is aware of the URI variables used to match a path or host.
URI variables may be used in the value and are expanded at runtime.
The following example configures an `AddRequestParameter` `GatewayFilter` that uses a variable:

.application.yml
====
[source,yaml]
----
spring:
  cloud:
    gateway:
      routes:
      - id: add_request_parameter_route
        uri: https://example.org
        predicates:
        - Host: {segment}.myhost.org
        filters:
        - AddRequestParameter=foo, bar-{segment}
----
====

=== The `AddResponseHeader` `GatewayFilter` Factory

The `AddResponseHeader` `GatewayFilter` Factory takes a `name` and `value` parameter.
The following example configures an `AddResponseHeader` `GatewayFilter`:

.application.yml
====
[source,yaml]
----
spring:
  cloud:
    gateway:
      routes:
      - id: add_response_header_route
        uri: https://example.org
        filters:
        - AddResponseHeader=X-Response-Red, Blue
----
====

This adds `X-Response-Foo:Bar` header to the downstream response's headers for all matching requests.

`AddResponseHeader` is aware of URI variables used to match a path or host.
URI variables may be used in the value and are expanded at runtime.
The following example configures an `AddResponseHeader` `GatewayFilter` that uses a variable:

.application.yml
====
[source,yaml]
----
spring:
  cloud:
    gateway:
      routes:
      - id: add_response_header_route
        uri: https://example.org
        predicates:
        - Host: {segment}.myhost.org
        filters:
        - AddResponseHeader=foo, bar-{segment}
----
====

=== The `DedupeResponseHeader` `GatewayFilter` Factory

The DedupeResponseHeader GatewayFilter factory takes a `name` parameter and an optional `strategy` parameter. `name` can contain a space-separated list of header names.
The following example configures a `DedupeResponseHeader` `GatewayFilter`:

.application.yml
====
[source,yaml]
----
spring:
  cloud:
    gateway:
      routes:
      - id: dedupe_response_header_route
        uri: https://example.org
        filters:
        - DedupeResponseHeader=Access-Control-Allow-Credentials Access-Control-Allow-Origin
----
====

This removes duplicate values of `Access-Control-Allow-Credentials` and `Access-Control-Allow-Origin` response headers in cases when both the gateway CORS logic and the downstream logic add them.

The `DedupeResponseHeader` filter also accepts an optional `strategy` parameter.
The accepted values are `RETAIN_FIRST` (default), `RETAIN_LAST`, and `RETAIN_UNIQUE`.

<<<<<<< HEAD
=======
[[hystrix]]
=== The Hystrix `GatewayFilter` Factory

NOTE: https://cloud.spring.io/spring-cloud-netflix/multi/multi__modules_in_maintenance_mode.html[Netflix has put Hystrix in maintenance mode]. We suggest you use the <<spring-cloud-circuitbreaker-filter-factory, Spring Cloud CircuitBreaker
Gateway Filter>> with Resilience4J, as support for Hystrix will be removed in a future release.


https://github.com/Netflix/Hystrix[Hystrix] is a library from Netflix that implements the https://martinfowler.com/bliki/CircuitBreaker.html[circuit breaker pattern].
The `Hystrix` `GatewayFilter` lets you introduce circuit breakers to your gateway routes, protecting your services from cascading failures and letting you provide fallback responses in the event of downstream failures.

To enable `Hystrix` `GatewayFilter` instances in your project, add a dependency on `spring-cloud-starter-netflix-hystrix` from https://cloud.spring.io/spring-cloud-netflix/[Spring Cloud Netflix].

The `Hystrix` `GatewayFilter` factory requires a single `name` parameter, which is the name of the `HystrixCommand`.
The following example configures a Hystrix `GatewayFilter`:

.application.yml
====
[source,yaml]
----
spring:
  cloud:
    gateway:
      routes:
      - id: hystrix_route
        uri: https://example.org
        filters:
        - Hystrix=myCommandName
----
====

This wraps the remaining filters in a `HystrixCommand` with a command name of `myCommandName`.

The Hystrix filter can also accept an optional `fallbackUri` parameter. Currently, only `forward:` schemed URIs are supported. If the fallback is called, the request is forwarded to the controller matched by the URI.
The following example configures such a fallback:

.application.yml
====
[source,yaml]
----
spring:
  cloud:
    gateway:
      routes:
      - id: hystrix_route
        uri: lb://backing-service:8088
        predicates:
        - Path=/consumingserviceendpoint
        filters:
        - name: Hystrix
          args:
            name: fallbackcmd
            fallbackUri: forward:/incaseoffailureusethis
        - RewritePath=/consumingserviceendpoint, /backingserviceendpoint
----
====

This will forward to the `/incaseoffailureusethis` URI when the Hystrix fallback is called. Note that this example also demonstrates (optional) Spring Cloud Netflix Ribbon load-balancing (defined the `lb` prefix on the destination URI).

The primary scenario is to use the `fallbackUri` to an internal controller or handler within the gateway app.
However, you can also reroute the request to a controller or handler in an external application, as follows:

.application.yml
====
[source,yaml]
----
spring:
  cloud:
    gateway:
      routes:
      - id: ingredients
        uri: lb://ingredients
        predicates:
        - Path=//ingredients/**
        filters:
        - name: Hystrix
          args:
            name: fetchIngredients
            fallbackUri: forward:/fallback
      - id: ingredients-fallback
        uri: http://localhost:9994
        predicates:
        - Path=/fallback
----
====

In this example, there is no `fallback` endpoint or handler in the gateway application.
However, there is one in another application, registered under `http://localhost:9994`.

In case of the request being forwarded to the fallback, the Hystrix Gateway filter also provides the `Throwable` that has caused it.
It is added to the `ServerWebExchange` as the `ServerWebExchangeUtils.HYSTRIX_EXECUTION_EXCEPTION_ATTR` attribute, which you can use when handling the fallback within the gateway application.

For the external controller/handler scenario, you can add headers with exception details.
You can find more information on doing so in  the <<fallback-headers, FallbackHeaders GatewayFilter Factory section>>.

You can configured Hystrix settings (such as timeouts) with global defaults or on a route-by-route basis by using application properties, as explained on the https://github.com/Netflix/Hystrix/wiki/Configuration[Hystrix wiki].

To set a five-second timeout for the example route shown earlier, you could use the following configuration:

.application.yml
====
[source,yaml]
----
hystrix.command.fallbackcmd.execution.isolation.thread.timeoutInMilliseconds: 5000
----
====

>>>>>>> d4f2b686
[[spring-cloud-circuitbreaker-filter-factory]]
=== Spring Cloud CircuitBreaker GatewayFilter Factory

The Spring Cloud CircuitBreaker GatewayFilter factory uses the Spring Cloud CircuitBreaker APIs to wrap Gateway routes in
a circuit breaker. Spring Cloud CircuitBreaker supports two libraries that can be used with Spring Cloud Gateway, Hystrix
and Resilience4J.  Since Netflix has placed Hystrix in maintenance-only mode, we suggest that you use Resilience4J.

To enable the Spring Cloud CircuitBreaker filter, you need to place either `spring-cloud-starter-circuitbreaker-reactor-resilience4j` or `spring-cloud-starter-netflix-hystrix` on the classpath.
The following example configures a Spring Cloud CircuitBreaker `GatewayFilter`:

.application.yml
====
[source,yaml]
----
spring:
  cloud:
    gateway:
      routes:
      - id: circuitbreaker_route
        uri: https://example.org
        filters:
        - CircuitBreaker=myCircuitBreaker
----
====

To configure the circuit breaker, see the configuration for the underlying circuit breaker implementation you are using.

* https://cloud.spring.io/spring-cloud-circuitbreaker/reference/html/spring-cloud-circuitbreaker.html[Resilience4J Documentation]
* https://cloud.spring.io/spring-cloud-netflix/reference/html/[Hystrix Documentation]

The Spring Cloud CircuitBreaker filter can also accept an optional `fallbackUri` parameter.
Currently, only `forward:` schemed URIs are supported.
If the fallback is called, the request is forwarded to the controller matched by the URI.
The following example configures such a fallback:

.application.yml
====
[source,yaml]
----
spring:
  cloud:
    gateway:
      routes:
      - id: circuitbreaker_route
        uri: lb://backing-service:8088
        predicates:
        - Path=/consumingServiceEndpoint
        filters:
        - name: CircuitBreaker
          args:
            name: myCircuitBreaker
            fallbackUri: forward:/inCaseOfFailureUseThis
        - RewritePath=/consumingServiceEndpoint, /backingServiceEndpoint
----
====

The following listing does the same thing in Java:

.Application.java
====
[source,java]
----
@Bean
public RouteLocator routes(RouteLocatorBuilder builder) {
    return builder.routes()
        .route("circuitbreaker_route", r -> r.path("/consumingServiceEndpoint")
            .filters(f -> f.circuitBreaker(c -> c.name("myCircuitBreaker").fallbackUri("forward:/inCaseOfFailureUseThis"))
                .rewritePath("/consumingServiceEndpoint", "/backingServiceEndpoint")).uri("lb://backing-service:8088")
        .build();
}
----
====

This example forwards to the `/inCaseofFailureUseThis` URI when the circuit breaker fallback is called.
Note that this example also demonstrates the (optional) Spring Cloud Netflix Ribbon load-balancing (defined by the `lb` prefix on the destination URI).

The primary scenario is to use the `fallbackUri` to define an internal controller or handler within the gateway application.
However, you can also reroute the request to a controller or handler in an external application, as follows:

.application.yml
====
[source,yaml]
----
spring:
  cloud:
    gateway:
      routes:
      - id: ingredients
        uri: lb://ingredients
        predicates:
        - Path=//ingredients/**
        filters:
        - name: CircuitBreaker
          args:
            name: fetchIngredients
            fallbackUri: forward:/fallback
      - id: ingredients-fallback
        uri: http://localhost:9994
        predicates:
        - Path=/fallback
----
====

In this example, there is no `fallback` endpoint or handler in the gateway application.
However, there is one in another application, registered under `http://localhost:9994`.

In case of the request being forwarded to fallback, the Spring Cloud CircuitBreaker Gateway filter also provides the `Throwable` that has caused it.
It is added to the `ServerWebExchange` as the `ServerWebExchangeUtils.CIRCUITBREAKER_EXECUTION_EXCEPTION_ATTR` attribute that can be used when handling the fallback within the gateway application.

For the external controller/handler scenario, headers can be added with exception details.
You can find more information on doing so in  the <<fallback-headers, FallbackHeaders GatewayFilter Factory section>>.

[[fallback-headers]]
=== The `FallbackHeaders` `GatewayFilter` Factory

The `FallbackHeaders` factory lets you add Hystrix or Spring Cloud CircuitBreaker execution exception details in the headers of a request forwarded to a `fallbackUri` in an external application, as in the following scenario:

.application.yml
====
[source,yaml]
----
spring:
  cloud:
    gateway:
      routes:
      - id: ingredients
        uri: lb://ingredients
        predicates:
        - Path=//ingredients/**
        filters:
        - name: CircuitBreaker
          args:
            name: fetchIngredients
            fallbackUri: forward:/fallback
      - id: ingredients-fallback
        uri: http://localhost:9994
        predicates:
        - Path=/fallback
        filters:
        - name: FallbackHeaders
          args:
            executionExceptionTypeHeaderName: Test-Header
----
====

In this example, after an execution exception occurs while running the circuit breaker, the request is forwarded to the `fallback` endpoint or handler in an application running on `localhost:9994`.
The headers with the exception type, message and (if available) root cause exception type and message are added to that request by the `FallbackHeaders` filter.

You can overwrite the names of the headers in the configuration by setting the values of the following arguments (shown with their default values):

* `executionExceptionTypeHeaderName` (`"Execution-Exception-Type"`)
* `executionExceptionMessageHeaderName` (`"Execution-Exception-Message"`)
* `rootCauseExceptionTypeHeaderName` (`"Root-Cause-Exception-Type"`)
* `rootCauseExceptionMessageHeaderName` (`"Root-Cause-Exception-Message"`)

For more information on circuit beakers and the gatewayc see the <<hystrix, Hystrix GatewayFilter Factory section>> or <<spring-cloud-circuitbreaker-filter-factory, Spring Cloud CircuitBreaker Factory section>>.

=== The `MapRequestHeader` `GatewayFilter` Factory

The `MapRequestHeader` `GatewayFilter` factory takes `fromHeader` and `toHeader` parameters.
It creates a new named header (`toHeader`), and the value is extracted out of an existing named header (`fromHeader`) from the incoming http request.
If the input header does not exist, the filter has no impact.
If the new named header already exists, its values are augmented with the new values.
The following example configures a `MapRequestHeader`:

.application.yml
====
[source,yaml]
----
spring:
  cloud:
    gateway:
      routes:
      - id: map_request_header_route
        uri: https://example.org
        filters:
        - MapRequestHeader=Blue, X-Request-Red
----
====

This adds `X-Request-Red:<values>` header to the downstream request with updated values from the incoming HTTP request's `Blue` header.

=== The `PrefixPath` `GatewayFilter` Factory

The `PrefixPath` `GatewayFilter` factory takes a single `prefix` parameter.
The following example configures a `PrefixPath` `GatewayFilter`:

.application.yml
====
[source,yaml]
----
spring:
  cloud:
    gateway:
      routes:
      - id: prefixpath_route
        uri: https://example.org
        filters:
        - PrefixPath=/mypath
----
====

This will prefix `/mypath` to the path of all matching requests.
So a request to `/hello` would be sent to `/mypath/hello`.

=== The `PreserveHostHeader` `GatewayFilter` Factory

The `PreserveHostHeader` `GatewayFilter` factory has no parameters.
This filter sets a request attribute that the routing filter inspects to determine if the original host header should be sent, rather than the host header determined by the HTTP client.
The following example configures a `PreserveHostHeader` `GatewayFilter`:

.application.yml
====
[source,yaml]
----
spring:
  cloud:
    gateway:
      routes:
      - id: preserve_host_route
        uri: https://example.org
        filters:
        - PreserveHostHeader
----
====

=== The `RequestRateLimiter` `GatewayFilter` Factory

The `RequestRateLimiter` `GatewayFilter` factory uses a `RateLimiter` implementation to determine if the current request is allowed to proceed. If it is not, a status of `HTTP 429 - Too Many Requests` (by default) is returned.

This filter takes an optional `keyResolver` parameter and parameters specific to the rate limiter (described later in this section).

`keyResolver` is a bean that implements the `KeyResolver` interface.
In configuration, reference the bean by name using SpEL.
`#{@myKeyResolver}` is a SpEL expression that references a bean named `myKeyResolver`.
The following listing shows the `KeyResolver` interface:

.KeyResolver.java
====
[source,java]
----
public interface KeyResolver {
	Mono<String> resolve(ServerWebExchange exchange);
}
----
====

The `KeyResolver` interface lets pluggable strategies derive the key for limiting requests.
In future milestone releases, there will be some `KeyResolver` implementations.

The default implementation of `KeyResolver` is the `PrincipalNameKeyResolver`, which retrieves the `Principal` from the `ServerWebExchange` and calls `Principal.getName()`.

By default, if the `KeyResolver` does not find a key, requests are denied.
You can adjust this behavior by setting the `spring.cloud.gateway.filter.request-rate-limiter.deny-empty-key` (`true` or `false`) and `spring.cloud.gateway.filter.request-rate-limiter.empty-key-status-code` properties.

[NOTE]
=====
The `RequestRateLimiter` is not configurable with the "shortcut" notation. The following example below is _invalid_:

.application.properties
====
----
# INVALID SHORTCUT CONFIGURATION
spring.cloud.gateway.routes[0].filters[0]=RequestRateLimiter=2, 2, #{@userkeyresolver}
----
====
=====

==== The Redis `RateLimiter`

The Redis implementation is based off of work done at https://stripe.com/blog/rate-limiters[Stripe].
It requires the use of the `spring-boot-starter-data-redis-reactive` Spring Boot starter.

The algorithm used is the https://en.wikipedia.org/wiki/Token_bucket[Token Bucket Algorithm].

The `redis-rate-limiter.replenishRate` is how many requests per second you want a user to be allowed to do, without any dropped requests.
This is the rate at which the token bucket is filled.

The `redis-rate-limiter.burstCapacity` is the maximum number of requests a user is allowed to do in a single second.
This is the number of tokens the token bucket can hold.
Setting this value to zero blocks all requests.

A steady rate is accomplished by setting the same value in `replenishRate` and `burstCapacity`.
Temporary bursts can be allowed by setting `burstCapacity` higher than `replenishRate`.
In this case, the rate limiter needs to be allowed some time between bursts (according to `replenishRate`), as two consecutive bursts will result in dropped requests (`HTTP 429 - Too Many Requests`).
The following listing configures a `redis-rate-limiter`:

.application.yml
====
[source,yaml]
----
spring:
  cloud:
    gateway:
      routes:
      - id: requestratelimiter_route
        uri: https://example.org
        filters:
        - name: RequestRateLimiter
          args:
            redis-rate-limiter.replenishRate: 10
            redis-rate-limiter.burstCapacity: 20

----
====

The following example configures a KeyResolver in Java:

.Config.java
====
[source,java]
----
@Bean
KeyResolver userKeyResolver() {
    return exchange -> Mono.just(exchange.getRequest().getQueryParams().getFirst("user"));
}
----
====

This defines a request rate limit of 10 per user. A burst of 20 is allowed, but, in the next second, only 10 requests are available.
The `KeyResolver` is a simple one that gets the `user` request parameter (note that this is not recommended for production).

You can also define a rate limiter as a bean that implements the `RateLimiter` interface.
In configuration, you can reference the bean by name using SpEL.
`#{@myRateLimiter}` is a SpEL expression that references a bean with named `myRateLimiter`.
The following listing defines a rate limiter that uses the `KeyResolver` defined in the previous listing:

.application.yml
====
[source,yaml]
----
spring:
  cloud:
    gateway:
      routes:
      - id: requestratelimiter_route
        uri: https://example.org
        filters:
        - name: RequestRateLimiter
          args:
            rate-limiter: "#{@myRateLimiter}"
            key-resolver: "#{@userKeyResolver}"

----
====


=== The `RedirectTo` `GatewayFilter` Factory

The `RedirectTo` `GatewayFilter` factory takes two parameters, `status` and `url`.
The `status` parameter should be a 300 series redirect HTTP code, such as 301.
The `url` parameter should be a valid URL.
This is the value of the `Location` header.
For relative redirects, you should use `uri: no://op` as the uri of your route definition.
The following listing configures a `RedirectTo` `GatewayFilter`:

.application.yml
====
[source,yaml]
----
spring:
  cloud:
    gateway:
      routes:
      - id: prefixpath_route
        uri: https://example.org
        filters:
        - RedirectTo=302, https://acme.org
----
====

This will send a status 302 with a `Location:https://acme.org` header to perform a redirect.

=== The `RemoveRequestHeader` GatewayFilter Factory

The `RemoveRequestHeader` `GatewayFilter` factory takes a `name` parameter.
It is the name of the header to be removed.
The following listing configures a `RemoveRequestHeader` `GatewayFilter`:

.application.yml
====
[source,yaml]
----
spring:
  cloud:
    gateway:
      routes:
      - id: removerequestheader_route
        uri: https://example.org
        filters:
        - RemoveRequestHeader=X-Request-Foo
----
====

This removes the `X-Request-Foo` header before it is sent downstream.

=== `RemoveResponseHeader` `GatewayFilter` Factory

The `RemoveResponseHeader` `GatewayFilter` factory takes a `name` parameter.
It is the name of the header to be removed.
The following listing configures a `RemoveResponseHeader` `GatewayFilter`:

.application.yml
====
[source,yaml]
----
spring:
  cloud:
    gateway:
      routes:
      - id: removeresponseheader_route
        uri: https://example.org
        filters:
        - RemoveResponseHeader=X-Response-Foo
----
====

This will remove the `X-Response-Foo` header from the response before it is returned to the gateway client.

To remove any kind of sensitive header, you should configure this filter for any routes for which you may want to do so.
In addition, you can configure this filter once by using `spring.cloud.gateway.default-filters` and have it applied to all routes.

=== The `RemoveRequestParameter` `GatewayFilter` Factory

The `RemoveRequestParameter` `GatewayFilter` factory takes a `name` parameter.
It is the name of the query parameter to be removed.
The following example configures a `RemoveRequestParameter` `GatewayFilter`:

.application.yml
====
[source,yaml]
----
spring:
  cloud:
    gateway:
      routes:
      - id: removerequestparameter_route
        uri: https://example.org
        filters:
        - RemoveRequestParameter=red
----
====

This will remove the `red` parameter before it is sent downstream.

=== The `RewritePath` `GatewayFilter` Factory

The `RewritePath` `GatewayFilter` factory takes a path `regexp` parameter and a `replacement` parameter.
This uses Java regular expressions for a flexible way to rewrite the request path.
The following listing configures a `RewritePath` `GatewayFilter`:

.application.yml
====
[source,yaml]
----
spring:
  cloud:
    gateway:
      routes:
      - id: rewritepath_route
        uri: https://example.org
        predicates:
        - Path=/foo/**
        filters:
        - RewritePath=/red(?<segment>/?.*), $\{segment}
----
====

For a request path of `/red/blue`, this sets the path to `/blue` before making the downstream request. Note that the `$` should be replaced with `$\` because of the YAML specification.

=== `RewriteLocationResponseHeader` `GatewayFilter` Factory

The `RewriteLocationResponseHeader` `GatewayFilter` factory modifies the value of the `Location` response header, usually to get rid of backend-specific details.
It takes `stripVersionMode`, `locationHeaderName`, `hostValue`, and `protocolsRegex` parameters.
The following listing configures a `RewriteLocationResponseHeader` `GatewayFilter`:

.application.yml
====
[source,yaml]
----
spring:
  cloud:
    gateway:
      routes:
      - id: rewritelocationresponseheader_route
        uri: http://example.org
        filters:
        - RewriteLocationResponseHeader=AS_IN_REQUEST, Location, ,
----
====

For example, for a request of `POST https://api.example.com/some/object/name`, the `Location` response header value of `https://object-service.prod.example.net/v2/some/object/id` is rewritten as `https://api.example.com/some/object/id`.

The `stripVersionMode` parameter has the following possible values: `NEVER_STRIP`, `AS_IN_REQUEST` (default), and `ALWAYS_STRIP`.

 * `NEVER_STRIP`: The version is not stripped, even if the original request path contains no version.
 * `AS_IN_REQUEST` The version is stripped only if the original request path contains no version.
 * `ALWAYS_STRIP` The version is always stripped, even if the original request path contains version.

The `hostValue` parameter, if provided, is used to replace the `host:port` portion of the response `Location` header.
If it is not provided, the value of the `Host` request header is used.

The `protocolsRegex` parameter must be a valid regex `String`, against which the protocol name is matched.
If it is not matched, the filter does nothing.
The default is `http|https|ftp|ftps`.

=== The `RewriteResponseHeader` `GatewayFilter` Factory

The `RewriteResponseHeader` `GatewayFilter` factory takes `name`, `regexp`, and `replacement` parameters.
It uses Java regular expressions for a flexible way to rewrite the response header value.
The following example configures a `RewriteResponseHeader` `GatewayFilter`:

.application.yml
====
[source,yaml]
----
spring:
  cloud:
    gateway:
      routes:
      - id: rewriteresponseheader_route
        uri: https://example.org
        filters:
        - RewriteResponseHeader=X-Response-Red, , password=[^&]+, password=***
----
====

For a header value of `/42?user=ford&password=omg!what&flag=true`, it is set to `/42?user=ford&password=\***&flag=true` after making the downstream request.
You must use `$\` to mean `$` because of the YAML specification.

=== The `SaveSession` `GatewayFilter` Factory

The `SaveSession` `GatewayFilter` factory forces a `WebSession::save` operation _before_ forwarding the call downstream.
This is of particular use when using something like https://projects.spring.io/spring-session/[Spring Session] with a lazy data store and you need to ensure the session state has been saved before making the forwarded call.
The following example configures a `SaveSession` `GatewayFilter`:

.application.yml
====
[source,yaml]
----
spring:
  cloud:
    gateway:
      routes:
      - id: save_session
        uri: https://example.org
        predicates:
        - Path=/foo/**
        filters:
        - SaveSession
----
====

If you integrate https://projects.spring.io/spring-security/[Spring Security] with Spring Session and want to ensure security details have been forwarded to the remote process, this is critical.

=== The `SecureHeaders` `GatewayFilter` Factory

The `SecureHeaders` `GatewayFilter` factory adds a number of headers to the response, per the recommendation made in https://blog.appcanary.com/2017/http-security-headers.html[this blog post].

The following headers (shown with their default values) are added:

* `X-Xss-Protection:1 (mode=block`)
* `Strict-Transport-Security (max-age=631138519`)
* `X-Frame-Options (DENY)`
* `X-Content-Type-Options (nosniff)`
* `Referrer-Policy (no-referrer)`
* `Content-Security-Policy (default-src 'self' https:; font-src 'self' https: data:; img-src 'self' https: data:; object-src 'none'; script-src https:; style-src 'self' https: 'unsafe-inline)'`
* `X-Download-Options (noopen)`
* `X-Permitted-Cross-Domain-Policies (none)`

To change the default values, set the appropriate property in the `spring.cloud.gateway.filter.secure-headers` namespace.
The following properties are available:

* `xss-protection-header`
* `strict-transport-security`
* `x-frame-options`
* `x-content-type-options`
* `referrer-policy`
* `content-security-policy`
* `x-download-options`
* `x-permitted-cross-domain-policies`

To disable the default values set the `spring.cloud.gateway.filter.secure-headers.disable` property with comma-separated values.
The following example shows how to do so:

====
[source]
----
spring.cloud.gateway.filter.secure-headers.disable=x-frame-options,strict-transport-security
----
====

NOTE: The lowercase full name of the secure header needs to be used to disable it..

=== The `SetPath` `GatewayFilter` Factory

The `SetPath` `GatewayFilter` factory takes a path `template` parameter.
It offers a simple way to manipulate the request path by allowing templated segments of the path.
This uses the URI templates from Spring Framework.
Multiple matching segments are allowed.
The following example configures a `SetPath` `GatewayFilter`:

.application.yml
====
[source,yaml]
----
spring:
  cloud:
    gateway:
      routes:
      - id: setpath_route
        uri: https://example.org
        predicates:
        - Path=/red/{segment}
        filters:
        - SetPath=/{segment}
----
====

For a request path of `/red/blue`, this sets the path to `/blue` before making the downstream request.

=== The `SetRequestHeader` `GatewayFilter` Factory

The `SetRequestHeader` `GatewayFilter` factory takes `name` and `value` parameters.
The following listing configures a `SetRequestHeader` `GatewayFilter`:

.application.yml
====
[source,yaml]
----
spring:
  cloud:
    gateway:
      routes:
      - id: setrequestheader_route
        uri: https://example.org
        filters:
        - SetRequestHeader=X-Request-Red, Blue
----
====

This `GatewayFilter` replaces (rather than adding) all headers with the given name.
So, if the downstream server responded with a `X-Request-Red:1234`, this would be replaced with `X-Request-Red:Blue`, which is what the downstream service would receive.

`SetRequestHeader` is aware of URI variables used to match a path or host.
URI variables may be used in the value and are expanded at runtime.
The following example configures an `SetRequestHeader` `GatewayFilter` that uses a variable:

.application.yml
====
[source,yaml]
----
spring:
  cloud:
    gateway:
      routes:
      - id: setrequestheader_route
        uri: https://example.org
        predicates:
        - Host: {segment}.myhost.org
        filters:
        - SetRequestHeader=foo, bar-{segment}
----
====

=== The `SetResponseHeader` `GatewayFilter` Factory

The `SetResponseHeader` `GatewayFilter` factory takes `name` and `value` parameters.
The following listing configures a `SetResponseHeader` `GatewayFilter`:

.application.yml
====
[source,yaml]
----
spring:
  cloud:
    gateway:
      routes:
      - id: setresponseheader_route
        uri: https://example.org
        filters:
        - SetResponseHeader=X-Response-Red, Blue
----
====

This GatewayFilter replaces (rather than adding) all headers with the given name.
So, if the downstream server responded with a `X-Response-Red:1234`, this is replaced with `X-Response-Red:Blue`, which is what the gateway client would receive.

`SetResponseHeader` is aware of URI variables used to match a path or host.
URI variables may be used in the value and will be expanded at runtime.
The following example configures an `SetResponseHeader` `GatewayFilter` that uses a variable:

.application.yml
====
[source,yaml]
----
spring:
  cloud:
    gateway:
      routes:
      - id: setresponseheader_route
        uri: https://example.org
        predicates:
        - Host: {segment}.myhost.org
        filters:
        - SetResponseHeader=foo, bar-{segment}
----
====

=== The `SetStatus` `GatewayFilter` Factory

The `SetStatus` `GatewayFilter` factory takes a single parameter, `status`.
It must be a valid Spring `HttpStatus`.
It may be the integer value `404` or the string representation of the enumeration: `NOT_FOUND`.
The following listing configures a `SetStatus` `GatewayFilter`:

.application.yml
====
[source,yaml]
----
spring:
  cloud:
    gateway:
      routes:
      - id: setstatusstring_route
        uri: https://example.org
        filters:
        - SetStatus=BAD_REQUEST
      - id: setstatusint_route
        uri: https://example.org
        filters:
        - SetStatus=401
----
====

In either case, the HTTP status of the response is set to 401.

You can configure the `SetStatus` `GatewayFilter` to return the original HTTP status code from the proxied request in a header in the response.
The header is added to the response if configured with the following property:

.application.yml
====
[source,yaml]
----
spring:
  cloud:
    gateway:
      set-status:
        original-status-header-name: original-http-status
----
====

=== The `StripPrefix` `GatewayFilter` Factory

The `StripPrefix` `GatewayFilter` factory takes one parameter, `parts`.
The `parts` parameter indicates the number of parts in the path to strip from the request before sending it downstream.
The following listing configures a `StripPrefix` `GatewayFilter`:

.application.yml
====
[source,yaml]
----
spring:
  cloud:
    gateway:
      routes:
      - id: nameRoot
        uri: https://nameservice
        predicates:
        - Path=/name/**
        filters:
        - StripPrefix=2
----
====

When a request is made through the gateway to `/name/blue/red`, the request made to `nameservice` looks like `https://nameservice/red`.

=== The Retry `GatewayFilter` Factory

The `Retry` `GatewayFilter` factory supports the following parameters:

* `retries`: The number of retries that should be attempted.
* `statuses`: The HTTP status codes that should be retried, represented by using `org.springframework.http.HttpStatus`.
* `methods`: The HTTP methods that should be retried, represented by using `org.springframework.http.HttpMethod`.
* `series`: The series of status codes to be retried, represented by using `org.springframework.http.HttpStatus.Series`.
* `exceptions`: A list of thrown exceptions that should be retried.
* `backoff`: The configured exponential backoff for the retries.
Retries are performed after a backoff interval of `firstBackoff * (factor ^ n)`, where `n` is the iteration.
If `maxBackoff` is configured, the maximum backoff applied is limited to `maxBackoff`.
If `basedOnPreviousValue` is true, the backoff is calculated byusing `prevBackoff * factor`.

The following defaults are configured for `Retry` filter, if enabled:

* `retries`: Three times
* `series`: 5XX series
* `methods`: GET method
* `exceptions`: `IOException` and `TimeoutException`
* `backoff`: disabled

The following listing configures a Retry `GatewayFilter`:

.application.yml
====
[source,yaml]
----
spring:
  cloud:
    gateway:
      routes:
      - id: retry_test
        uri: http://localhost:8080/flakey
        predicates:
        - Host=*.retry.com
        filters:
        - name: Retry
          args:
            retries: 3
            statuses: BAD_GATEWAY
            methods: GET,POST
            backoff:
              firstBackoff: 10ms
              maxBackoff: 50ms
              factor: 2
              basedOnPreviousValue: false
----
====

NOTE: When using the retry filter with a `forward:` prefixed URL, the target endpoint should be written carefully so that, in case of an error, it does not do anything that could result in a response being sent to the client and committed.
For example, if the target endpoint is an annotated controller, the target controller method should not return `ResponseEntity` with an error status code.
Instead, it should throw an `Exception` or signal an error (for example, through a `Mono.error(ex)` return value), which the retry filter can be configured to handle by retrying.

WARNING: When using the retry filter with any HTTP method with a body, the body will be cached and the gateway will become memory constrained. The body is cached in a request attribute defined by `ServerWebExchangeUtils.CACHED_REQUEST_BODY_ATTR`. The type of the object is a `org.springframework.core.io.buffer.DataBuffer`.

=== The `RequestSize` `GatewayFilter` Factory

When the request size is greater than the permissible limit, the `RequestSize` `GatewayFilter` factory can restrict a request from reaching the downstream service.
The filter takes a `maxSize` parameter.
The `maxSize is a `DataSize` type, so values can be defined as a number followed by an optional `DataUnit` suffix such as 'KB' or 'MB'. The default is 'B' for bytes.
It is the permissible size limit of the request defined in bytes.
The following listing configures a `RequestSize` `GatewayFilter`:

.application.yml
====
[source,yaml]
----
spring:
  cloud:
    gateway:
      routes:
      - id: request_size_route
        uri: http://localhost:8080/upload
        predicates:
        - Path=/upload
        filters:
        - name: RequestSize
          args:
            maxSize: 5000000
----
====

The `RequestSize` `GatewayFilter` factory sets the response status as `413 Payload Too Large` with an additional header `errorMessage` when the request is rejected due to size. The following example shows such an `errorMessage`:

====
[source]
----
errorMessage` : `Request size is larger than permissible limit. Request size is 6.0 MB where permissible limit is 5.0 MB
----
====

NOTE: The default request size is set to five MB if not provided as a filter argument in the route definition.

=== Modify a Request Body `GatewayFilter` Factory

You can use the `ModifyRequestBody` filter  filter to modify the request body before it is sent downstream by the gateway.

NOTE: This filter can be configured only by using the Java DSL.

The following listing shows how to modify a request body `GatewayFilter`:

====
[source,java]
----
@Bean
public RouteLocator routes(RouteLocatorBuilder builder) {
    return builder.routes()
        .route("rewrite_request_obj", r -> r.host("*.rewriterequestobj.org")
            .filters(f -> f.prefixPath("/httpbin")
                .modifyRequestBody(String.class, Hello.class, MediaType.APPLICATION_JSON_VALUE,
                    (exchange, s) -> return Mono.just(new Hello(s.toUpperCase())))).uri(uri))
        .build();
}

static class Hello {
    String message;

    public Hello() { }

    public Hello(String message) {
        this.message = message;
    }

    public String getMessage() {
        return message;
    }

    public void setMessage(String message) {
        this.message = message;
    }
}
----
====

=== Modify a Response Body `GatewayFilter` Factory

You can use the `ModifyResponseBody` filter to modify the response body before it is sent back to the client.

NOTE: This filter can be configured only by using the Java DSL.

The following listing shows how to modify a response body `GatewayFilter`:

====
[source,java]
----
@Bean
public RouteLocator routes(RouteLocatorBuilder builder) {
    return builder.routes()
        .route("rewrite_response_upper", r -> r.host("*.rewriteresponseupper.org")
            .filters(f -> f.prefixPath("/httpbin")
        		.modifyResponseBody(String.class, String.class,
        		    (exchange, s) -> Mono.just(s.toUpperCase()))).uri(uri)
        .build();
}
----
====

=== Default Filters

To add a filter and apply it to all routes, you can use `spring.cloud.gateway.default-filters`.
This property takes a list of filters.
The following listing defines a set of default filters:

.application.yml
====
[source,yaml]
----
spring:
  cloud:
    gateway:
      default-filters:
      - AddResponseHeader=X-Response-Default-Red, Default-Blue
      - PrefixPath=/httpbin
----
====

== Global Filters

The `GlobalFilter` interface has the same signature as `GatewayFilter`.
These are special filters that are conditionally applied to all routes.

NOTE: This interface and its usage are subject to change in future milestone releases.

[[gateway-combined-global-filter-and-gatewayfilter-ordering]]
=== Combined Global Filter and `GatewayFilter` Ordering

When a request matches a route, the filtering web handler adds all instances of `GlobalFilter` and all route-specific instances of `GatewayFilter` to a filter chain.
This combined filter chain is sorted by the `org.springframework.core.Ordered` interface, which you can set by implementing the `getOrder()` method.

As Spring Cloud Gateway distinguishes between "`pre`" and "`post`" phases for filter logic execution (see <<gateway-how-it-works, How it Works>>), the filter with the highest precedence is the first in the "`pre`"-phase and the last in the "`post`"-phase.

The following listing configures a filter chain:

.ExampleConfiguration.java
====
[source,java]
----
@Bean
public GlobalFilter customFilter() {
    return new CustomGlobalFilter();
}

public class CustomGlobalFilter implements GlobalFilter, Ordered {

    @Override
    public Mono<Void> filter(ServerWebExchange exchange, GatewayFilterChain chain) {
        log.info("custom global filter");
        return chain.filter(exchange);
    }

    @Override
    public int getOrder() {
        return -1;
    }
}
----
====

=== Forward Routing Filter

The `ForwardRoutingFilter` looks for a URI in the exchange attribute `ServerWebExchangeUtils.GATEWAY_REQUEST_URL_ATTR`.
If the URL has a `forward` scheme (such as `forward:///localendpoint`), it uses the Spring `DispatcherHandler` to handle the request.
The path part of the request URL is overridden with the path in the forward URL.
The unmodified original URL is appended to the list in the `ServerWebExchangeUtils.GATEWAY_ORIGINAL_REQUEST_URL_ATTR` attribute.

=== The `LoadBalancerClient` Filter

The `LoadBalancerClientFilter` looks for a URI in the exchange attribute named `ServerWebExchangeUtils.GATEWAY_REQUEST_URL_ATTR`.
If the URL has a scheme of `lb` (such as `lb://myservice`), it uses the Spring Cloud `LoadBalancerClient` to resolve the name (`myservice` in this case) to an actual host and port and replaces the URI in the same attribute.
The unmodified original URL is appended to the list in the `ServerWebExchangeUtils.GATEWAY_ORIGINAL_REQUEST_URL_ATTR` attribute.
The filter also looks in the `ServerWebExchangeUtils.GATEWAY_SCHEME_PREFIX_ATTR` attribute to see if it equals `lb`.
If so, the same rules apply.
The following listing configures a `LoadBalancerClientFilter`:

.application.yml
====
[source,yaml]
----
spring:
  cloud:
    gateway:
      routes:
      - id: myRoute
        uri: lb://service
        predicates:
        - Path=/service/**
----
====

NOTE: By default, when a service instance cannot be found in the `LoadBalancer`, a `503` is returned.
You can configure the Gateway to return a `404` by setting `spring.cloud.gateway.loadbalancer.use404=true`.

NOTE: The `isSecure` value of the `ServiceInstance` returned from the `LoadBalancer` overrides
the scheme specified in the request made to the Gateway.
For example, if the request comes into the Gateway over `HTTPS`
but the `ServiceInstance` indicates it is not secure, the downstream request is made over
`HTTP`.
The opposite situation can also apply.
However, if `GATEWAY_SCHEME_PREFIX_ATTR` is specified for the
route in the Gateway configuration, the prefix is stripped and the resulting scheme from the
route URL overrides the `ServiceInstance` configuration.

WARNING: `LoadBalancerClientFilter` uses a blocking ribbon `LoadBalancerClient` under the hood.
We suggest you use <<reactive-loadbalancer-client-filter,`ReactiveLoadBalancerClientFilter` instead>>.
You can switch to it by setting the value of the `spring.cloud.loadbalancer.ribbon.enabled` to `false`.

[[reactive-loadbalancer-client-filter]]
=== The `ReactiveLoadBalancerClientFilter`

The `ReactiveLoadBalancerClientFilter` looks for a URI in the exchange attribute named `ServerWebExchangeUtils.GATEWAY_REQUEST_URL_ATTR`.
If the URL has a `lb` scheme (such as `lb://myservice`), it uses the Spring Cloud `ReactorLoadBalancer` to resolve the name (`myservice` in this example) to an actual host and port and replaces the URI in the same attribute.
The unmodified original URL is appended to the list in the `ServerWebExchangeUtils.GATEWAY_ORIGINAL_REQUEST_URL_ATTR` attribute.
The filter also looks in the `ServerWebExchangeUtils.GATEWAY_SCHEME_PREFIX_ATTR` attribute to see if it equals `lb`.
If so, the same rules apply.
The following listing configures a `ReactiveLoadBalancerClientFilter`:

.application.yml
====
[source,yaml]
----
spring:
  cloud:
    gateway:
      routes:
      - id: myRoute
        uri: lb://service
        predicates:
        - Path=/service/**
----
====

NOTE: By default, when a service instance cannot be found by the `ReactorLoadBalancer`, a `503` is returned.
You can configure the gateway to return a `404` by setting `spring.cloud.gateway.loadbalancer.use404=true`.

NOTE: The `isSecure` value of the `ServiceInstance` returned from the `ReactiveLoadBalancerClientFilter` overrides
the scheme specified in the request made to the Gateway.
For example, if the request comes into the Gateway over `HTTPS` but the `ServiceInstance` indicates it is not secure, the downstream request is made over `HTTP`.
The opposite situation can also apply.
However, if `GATEWAY_SCHEME_PREFIX_ATTR` is specified for the route in the Gateway configuration, the prefix is stripped and the resulting scheme from the route URL overrides the `ServiceInstance` configuration.

=== The Netty Routing Filter

The Netty routing filter runs if the URL located in the `ServerWebExchangeUtils.GATEWAY_REQUEST_URL_ATTR` exchange attribute has a `http` or `https` scheme.
It uses the Netty `HttpClient` to make the downstream proxy request.
The response is put in the `ServerWebExchangeUtils.CLIENT_RESPONSE_ATTR` exchange attribute for use in a later filter.
(There is also an experimental `WebClientHttpRoutingFilter` that performs the same function but does not require Netty.)

=== The Netty Write Response Filter

The `NettyWriteResponseFilter` runs if there is a Netty `HttpClientResponse` in the `ServerWebExchangeUtils.CLIENT_RESPONSE_ATTR` exchange attribute.
It runs after all other filters have completed and writes the proxy response back to the gateway client response.
(There is also an experimental `WebClientWriteResponseFilter` that performs the same function but does not require Netty.)

=== The `RouteToRequestUrl` Filter

If there is a `Route` object in the `ServerWebExchangeUtils.GATEWAY_ROUTE_ATTR` exchange attribute, the `RouteToRequestUrlFilter` runs.
It creates a new URI, based off of the request URI but updated with the URI attribute of the `Route` object.
The new URI is placed in the `ServerWebExchangeUtils.GATEWAY_REQUEST_URL_ATTR` exchange attribute`.

If the URI has a scheme prefix, such as `lb:ws://serviceid`, the `lb` scheme is stripped from the URI and placed in the `ServerWebExchangeUtils.GATEWAY_SCHEME_PREFIX_ATTR` for use later in the filter chain.

=== The Websocket Routing Filter

If the URL located in the `ServerWebExchangeUtils.GATEWAY_REQUEST_URL_ATTR` exchange attribute has a `ws` or `wss` scheme, the websocket routing rilter runs. It uses the Spring WebSocket infrastructure to forward the websocket request downstream.

You can load-balance websockets by prefixing the URI with `lb`, such as `lb:ws://serviceid`.

NOTE: If you use https://github.com/sockjs[SockJS] as a fallback over normal HTTP, you should configure a normal HTTP route as well as the websocket Route.

The following listing configures a websocket routing filter:

.application.yml
====
[source,yaml]
----
spring:
  cloud:
    gateway:
      routes:
      # SockJS route
      - id: websocket_sockjs_route
        uri: http://localhost:3001
        predicates:
        - Path=/websocket/info/**
      # Normal Websocket route
      - id: websocket_route
        uri: ws://localhost:3001
        predicates:
        - Path=/websocket/**
----
====

=== The Gateway Metrics Filter

To enable gateway metrics, add spring-boot-starter-actuator as a project dependency. Then, by default, the gateway metrics filter runs as long as the property `spring.cloud.gateway.metrics.enabled` is not set to `false`. This filter adds a timer metric named `gateway.requests` with the following tags:

* `routeId`: The route ID.
* `routeUri`: The URI to which the API is routed.
* `outcome`: The outcome, as classified by link:https://docs.spring.io/spring-framework/docs/current/javadoc-api/org/springframework/http/HttpStatus.Series.html[HttpStatus.Series].
* `status`: The HTTP status of the request returned to the client.
* `httpStatusCode`: The HTTP Status of the request returned to the client.
* `httpMethod`: The HTTP method used for the request.

These metrics are then available to be scraped from `/actuator/metrics/gateway.requests` and can be easily integrated with Prometheus to create a link:images/gateway-grafana-dashboard.jpeg[Grafana] link:gateway-grafana-dashboard.json[dashboard].

NOTE: To enable the prometheus endpoint, add `micrometer-registry-prometheus` as a project dependency.

=== Marking An Exchange As Routed

After the gateway has routed a `ServerWebExchange`, it marks that exchange as "`routed`" by adding `gatewayAlreadyRouted`
to the exchange attributes. Once a request has been marked as routed, other routing filters will not route the request again,
essentially skipping the filter. There are convenience methods that you can use to mark an exchange as routed
or check if an exchange has already been routed.

* `ServerWebExchangeUtils.isAlreadyRouted` takes a `ServerWebExchange` object and checks if it has been "`routed`".
* `ServerWebExchangeUtils.setAlreadyRouted` takes a `ServerWebExchange` object and marks it as "`routed`".

== HttpHeadersFilters

HttpHeadersFilters are applied to requests before sending them downstream, such as in the `NettyRoutingFilter`.

=== Forwarded Headers Filter
The `Forwarded` Headers Filter creates a `Forwarded` header to send to the downstream service. It adds the `Host` header, scheme and port of the current request to any existing `Forwarded` header.

=== RemoveHopByHop Headers Filter
The `RemoveHopByHop` Headers Filter removes headers from forwarded requests. The default list of headers that is removed comes from the https://tools.ietf.org/html/draft-ietf-httpbis-p1-messaging-14#section-7.1.3[IETF].

.The default removed headers are:
*  Connection
*  Keep-Alive
*  Proxy-Authenticate
*  Proxy-Authorization
*  TE
*  Trailer
*  Transfer-Encoding
*  Upgrade

To change this, set the `spring.cloud.gateway.filter.remove-non-proxy-headers.headers` property to the list of header names to remove.

=== XForwarded Headers Filter
The `XForwarded` Headers Filter creates various a `X-Forwarded-*` headers to send to the downstream service. It users the `Host` header, scheme, port and path of the current request to create the various headers.

Creating of individual headers can be controlled by the following boolean properties (defaults to true):

- `spring.cloud.gateway.x-forwarded.for.enabled`
- `spring.cloud.gateway.x-forwarded.host.enabled`
- `spring.cloud.gateway.x-forwarded.port.enabled`
- `spring.cloud.gateway.x-forwarded.proto.enabled`
- `spring.cloud.gateway.x-forwarded.prefix.enabled`

Appending multiple headers can be controlled by the following boolean properties (defaults to true):

- `spring.cloud.gateway.x-forwarded.for.append`
- `spring.cloud.gateway.x-forwarded.host.append`
- `spring.cloud.gateway.x-forwarded.port.append`
- `spring.cloud.gateway.x-forwarded.proto.append`
- `spring.cloud.gateway.x-forwarded.prefix.append`

== TLS and SSL

The gateway can listen for requests on HTTPS by following the usual Spring server configuration.
The following example shows how to do so:

.application.yml
====
[source,yaml]
----
server:
  ssl:
    enabled: true
    key-alias: scg
    key-store-password: scg1234
    key-store: classpath:scg-keystore.p12
    key-store-type: PKCS12
----
====

You can route gateway routes to both HTTP and HTTPS backends.
If you are routing to an HTTPS backend, you can configure the gateway to trust all downstream certificates with the following configuration:

.application.yml
====
[source,yaml]
----
spring:
  cloud:
    gateway:
      httpclient:
        ssl:
          useInsecureTrustManager: true
----
====

Using an insecure trust manager is not suitable for production.
For a production deployment, you can configure the gateway with a set of known certificates that it can trust with the following configuration:

.application.yml
====
[source,yaml]
----
spring:
  cloud:
    gateway:
      httpclient:
        ssl:
          trustedX509Certificates:
          - cert1.pem
          - cert2.pem
----
====

If the Spring Cloud Gateway is not provisioned with trusted certificates, the default trust store is used (which you can override by setting the `javax.net.ssl.trustStore` system property).

=== TLS Handshake

The gateway maintains a client pool that it uses to route to backends.
When communicating over HTTPS, the client initiates a TLS handshake.
A number of timeouts are associated with this handshake.
You can configure these timeouts can be configured (defaults shown) as follows:

.application.yml
====
[source,yaml]
----
spring:
  cloud:
    gateway:
      httpclient:
        ssl:
          handshake-timeout-millis: 10000
          close-notify-flush-timeout-millis: 3000
          close-notify-read-timeout-millis: 0
----
====

== Configuration

Configuration for Spring Cloud Gateway is driven by a collection of `RouteDefinitionLocator` instances.
The following listing shows the definition of the `RouteDefinitionLocator` interface:

.RouteDefinitionLocator.java
====
[source,java]
----
public interface RouteDefinitionLocator {
	Flux<RouteDefinition> getRouteDefinitions();
}
----
====

By default, a `PropertiesRouteDefinitionLocator` loads properties by using Spring Boot's `@ConfigurationProperties` mechanism.

The earlier configuration examples all use a shortcut notation that uses positional arguments rather than named ones.
The following two examples are equivalent:

.application.yml
====
[source,yaml]
----
spring:
  cloud:
    gateway:
      routes:
      - id: setstatus_route
        uri: https://example.org
        filters:
        - name: SetStatus
          args:
            status: 401
      - id: setstatusshortcut_route
        uri: https://example.org
        filters:
        - SetStatus=401
----
====

For some usages of the gateway, properties are adequate, but some production use cases benefit from loading configuration from an external source, such as a database. Future milestone versions will have `RouteDefinitionLocator` implementations based off of Spring Data Repositories, such as Redis, MongoDB, and Cassandra.

== Route Metadata Configuration

You can configure additional parameters for each route by using metadata, as follows:

.application.yml
====
[source,yaml]
----
spring:
  cloud:
    gateway:
      routes:
      - id: route_with_metadata
        uri: https://example.org
        metadata:
          optionName: "OptionValue"
          compositeObject:
            name: "value"
          iAmNumber: 1
----
====

You could acquire all metadata properties from an exchange, as follows:

====
[source]
----
Route route = exchange.getAttribute(GATEWAY_ROUTE_ATTR);
// get all metadata properties
route.getMetadata();
// get a single metadata property
route.getMetadata(someKey);
----
====

== Http timeouts configuration

Http timeouts (response and connect) can be configured for all routes and overridden for each specific route.

=== Global timeouts
To configure Global http timeouts: +
`connect-timeout` must be specified in milliseconds. +
`response-timeout` must be specified as a java.time.Duration

.global http timeouts example
[source,yaml]
----
spring:
  cloud:
    gateway:
      httpclient:
        connect-timeout: 1000
        response-timeout: 5s
----

=== Per-route timeouts
To configure per-route timeouts: +
`connect-timeout` must be specified in milliseconds. +
`response-timeout` must be specified in milliseconds.

.per-route http timeouts configuration via configuration
[source,yaml]
----
      - id: per_route_timeouts
        uri: https://example.org
        predicates:
          - name: Path
            args:
              pattern: /delay/{timeout}
        metadata:
          response-timeout: 200
          connect-timeout: 200
----

.per-route timeouts configuration using Java DSL
[source,java]
----
import static org.springframework.cloud.gateway.support.RouteMetadataUtils.CONNECT_TIMEOUT_ATTR;
import static org.springframework.cloud.gateway.support.RouteMetadataUtils.RESPONSE_TIMEOUT_ATTR;

      @Bean
      public RouteLocator customRouteLocator(RouteLocatorBuilder routeBuilder){
         return routeBuilder.routes()
               .route("test1", r -> {
                  return r.host("*.somehost.org").and().path("/somepath")
                        .filters(f -> f.addRequestHeader("header1", "header-value-1"))
                        .uri("http://someuri")
                        .metadata(RESPONSE_TIMEOUT_ATTR, 200)
                        .metadata(CONNECT_TIMEOUT_ATTR, 200);
               })
               .build();
      }
----

=== Fluent Java Routes API

To allow for simple configuration in Java, the `RouteLocatorBuilder` bean includes a fluent API.
The following listing shows how it works:

.GatewaySampleApplication.java
====
[source,java]
----
// static imports from GatewayFilters and RoutePredicates
@Bean
public RouteLocator customRouteLocator(RouteLocatorBuilder builder, ThrottleGatewayFilterFactory throttle) {
    return builder.routes()
            .route(r -> r.host("**.abc.org").and().path("/image/png")
                .filters(f ->
                        f.addResponseHeader("X-TestHeader", "foobar"))
                .uri("http://httpbin.org:80")
            )
            .route(r -> r.path("/image/webp")
                .filters(f ->
                        f.addResponseHeader("X-AnotherHeader", "baz"))
                .uri("http://httpbin.org:80")
                .metadata("key", "value")
            )
            .route(r -> r.order(-1)
                .host("**.throttle.org").and().path("/get")
                .filters(f -> f.filter(throttle.apply(1,
                        1,
                        10,
                        TimeUnit.SECONDS)))
                .uri("http://httpbin.org:80")
                .metadata("key", "value")
            )
            .build();
}
----
====

This style also allows for more custom predicate assertions.
The predicates defined by `RouteDefinitionLocator` beans are combined using logical `and`.
By using the fluent Java API, you can use the `and()`, `or()`, and `negate()` operators on the `Predicate` class.

=== The `DiscoveryClient` Route Definition Locator

You can configure the gateway to create routes based on services registered with a `DiscoveryClient` compatible service registry.

To enable this, set `spring.cloud.gateway.discovery.locator.enabled=true` and make sure a `DiscoveryClient` implementation (such as Netflix Eureka, Consul, or Zookeeper) is on the classpath and enabled.

==== Configuring Predicates and Filters For `DiscoveryClient` Routes

By default, the fateway defines a single predicate and filter for routes created with a `DiscoveryClient`.

The default predicate is a path predicate defined with the pattern `/serviceId/**`, where `serviceId` is
the ID of the service from the `DiscoveryClient`.

The default filter is a rewrite path filter with the regex `/serviceId/(?<remaining>.*)` and the replacement `/${remaining}`.
This strips the service ID from the path before the request is sent downstream.

If you want to customize the predicates or filters used by the `DiscoveryClient` routes, set `spring.cloud.gateway.discovery.locator.predicates[x]` and `spring.cloud.gateway.discovery.locator.filters[y]`.
When doing so, you need to make sure to include the default predicate and filter shown earlier, if you want to retain that functionality.
The following example shows what this looks like:

.application.properties
====
[soure,properties]
----
spring.cloud.gateway.discovery.locator.predicates[0].name: Path
spring.cloud.gateway.discovery.locator.predicates[0].args[pattern]: "'/'+serviceId+'/**'"
spring.cloud.gateway.discovery.locator.predicates[1].name: Host
spring.cloud.gateway.discovery.locator.predicates[1].args[pattern]: "'**.foo.com'"
spring.cloud.gateway.discovery.locator.filters[0].name: Hystrix
spring.cloud.gateway.discovery.locator.filters[0].args[name]: serviceId
spring.cloud.gateway.discovery.locator.filters[1].name: RewritePath
spring.cloud.gateway.discovery.locator.filters[1].args[regexp]: "'/' + serviceId + '/(?<remaining>.*)'"
spring.cloud.gateway.discovery.locator.filters[1].args[replacement]: "'/${remaining}'"
----
====

== Reactor Netty Access Logs

To enable Reactor Netty access logs, set `-Dreactor.netty.http.server.accessLogEnabled=true`.

IMPORTANT: It must be a Java System Property, not a Spring Boot property.

You can configure the logging system to have a separate access log file. The following example creates a Logback configuration:

.logback.xml
====
[source,xml]
----
    <appender name="accessLog" class="ch.qos.logback.core.FileAppender">
        <file>access_log.log</file>
        <encoder>
            <pattern>%msg%n</pattern>
        </encoder>
    </appender>
    <appender name="async" class="ch.qos.logback.classic.AsyncAppender">
        <appender-ref ref="accessLog" />
    </appender>

    <logger name="reactor.netty.http.server.AccessLog" level="INFO" additivity="false">
        <appender-ref ref="async"/>
    </logger>
----
====

== CORS Configuration

You can configure the gateway to control CORS behavior. The "`global`" CORS configuration is a map of URL patterns to https://docs.spring.io/spring/docs/5.0.x/javadoc-api/org/springframework/web/cors/CorsConfiguration.html[Spring Framework `CorsConfiguration`].
The following example configures CORS:

.application.yml
====
[source,yaml]
----
spring:
  cloud:
    gateway:
      globalcors:
        cors-configurations:
          '[/**]':
            allowedOrigins: "https://docs.spring.io"
            allowedMethods:
            - GET
----
====

In the preceding example, CORS requests are allowed from requests that originate from `docs.spring.io` for all GET requested paths.

To provide the same CORS configuration to requests that are not handled by some gateway route predicate, set the `spring.cloud.gateway.globalcors.add-to-simple-url-handler-mapping` property  to `true`.
This is useful when you try to support CORS preflight requests and your route predicate does not evalute to `true` because the HTTP method is `options`.

== Actuator API

The `/gateway` actuator endpoint lets you monitor and interact with a Spring Cloud Gateway application.
To be remotely accessible, the endpoint has to be https://docs.spring.io/spring-boot/docs/current/reference/html/production-ready-endpoints.html#production-ready-endpoints-enabling-endpoints[enabled] and https://docs.spring.io/spring-boot/docs/current/reference/html/production-ready-endpoints.html#production-ready-endpoints-exposing-endpoints[exposed over HTTP or JMX] in the application properties.
The following listing shows how to do so:

.application.properties
====
[source,properties]
----
management.endpoint.gateway.enabled=true # default value
management.endpoints.web.exposure.include=gateway
----
====

=== Verbose Actuator Format

A new, more verbose format has been added to Spring Cloud Gateway.
It adds more detail to each route, letting you view the predicates and filters associated with each route along with any configuration that is available.
The following example configures `/actuator/gateway/routes`:

====
[source,json]
----
[
  {
    "predicate": "(Hosts: [**.addrequestheader.org] && Paths: [/headers], match trailing slash: true)",
    "route_id": "add_request_header_test",
    "filters": [
      "[[AddResponseHeader X-Response-Default-Foo = 'Default-Bar'], order = 1]",
      "[[AddRequestHeader X-Request-Foo = 'Bar'], order = 1]",
      "[[PrefixPath prefix = '/httpbin'], order = 2]"
    ],
    "uri": "lb://testservice",
    "order": 0
  }
]
----
====

This feature is enabled by default. To disable it, set the following property:

.application.properties
====
[source,properties]
----
spring.cloud.gateway.actuator.verbose.enabled=false
----
====

This will default to `true` in a future release.

=== Retrieving Route Filters

This section details how to retrieve route filters, including:

* <<gateway-global-filters>>
* <<gateway-route-filters>>

[[gateway-global-filters]]
==== Global Filters

To retrieve the <<global-filters,global filters>> applied to all routes, make a `GET` request to `/actuator/gateway/globalfilters`. The resulting response is similar to the following:

====
----
{
  "org.springframework.cloud.gateway.filter.LoadBalancerClientFilter@77856cc5": 10100,
  "org.springframework.cloud.gateway.filter.RouteToRequestUrlFilter@4f6fd101": 10000,
  "org.springframework.cloud.gateway.filter.NettyWriteResponseFilter@32d22650": -1,
  "org.springframework.cloud.gateway.filter.ForwardRoutingFilter@106459d9": 2147483647,
  "org.springframework.cloud.gateway.filter.NettyRoutingFilter@1fbd5e0": 2147483647,
  "org.springframework.cloud.gateway.filter.ForwardPathFilter@33a71d23": 0,
  "org.springframework.cloud.gateway.filter.AdaptCachedBodyGlobalFilter@135064ea": 2147483637,
  "org.springframework.cloud.gateway.filter.WebsocketRoutingFilter@23c05889": 2147483646
}
----
====

The response contains the details of the global filters that are in place.
For each global filter, there is a string representation of the filter object (for example, `org.springframework.cloud.gateway.filter.LoadBalancerClientFilter@77856cc5`) and the corresponding <<gateway-combined-global-filter-and-gatewayfilter-ordering,order>> in the filter chain.}

[[gateway-route-filters]]
==== Route Filters
To retrieve the <<gatewayfilter-factories,`GatewayFilter` factories>> applied to routes, make a `GET` request to `/actuator/gateway/routefilters`.
The resulting response is similar to the following:

====
----
{
  "[AddRequestHeaderGatewayFilterFactory@570ed9c configClass = AbstractNameValueGatewayFilterFactory.NameValueConfig]": null,
  "[SecureHeadersGatewayFilterFactory@fceab5d configClass = Object]": null,
  "[SaveSessionGatewayFilterFactory@4449b273 configClass = Object]": null
}
----
====

The response contains the details of the `GatewayFilter` factories applied to any particular route.
For each factory there is a string representation of the corresponding object (for example, `[SecureHeadersGatewayFilterFactory@fceab5d configClass = Object]`).
Note that the `null` value is due to an incomplete implementation of the endpoint controller, because it tries to set the order of the object in the filter chain, which does not apply to a `GatewayFilter` factory object.

=== Refreshing the Route Cache

To clear the routes cache, make a `POST` request to `/actuator/gateway/refresh`.
The request returns a 200 without a response body.

=== Retrieving the Routes Defined in the Gateway

To retrieve the routes defined in the gateway, make a `GET` request to `/actuator/gateway/routes`.
The resulting response is similar to the following:

====
----
[{
  "route_id": "first_route",
  "route_object": {
    "predicate": "org.springframework.cloud.gateway.handler.predicate.PathRoutePredicateFactory$$Lambda$432/1736826640@1e9d7e7d",
    "filters": [
      "OrderedGatewayFilter{delegate=org.springframework.cloud.gateway.filter.factory.PreserveHostHeaderGatewayFilterFactory$$Lambda$436/674480275@6631ef72, order=0}"
    ]
  },
  "order": 0
},
{
  "route_id": "second_route",
  "route_object": {
    "predicate": "org.springframework.cloud.gateway.handler.predicate.PathRoutePredicateFactory$$Lambda$432/1736826640@cd8d298",
    "filters": []
  },
  "order": 0
}]
----
====

The response contains the details of all the routes defined in the gateway.
The following table describes the structure of each element (each is a route) of the response:

[cols="3,2,4"]
|===
| Path | Type | Description

|`route_id`
| String
| The route ID.

|`route_object.predicate`
| Object
| The route predicate.

|`route_object.filters`
| Array
| The <<gatewayfilter-factories,`GatewayFilter` factories>> applied to the route.

|`order`
| Number
| The route order.

|===

[[gateway-retrieving-information-about-a-particular-route]]
=== Retrieving Information about a Particular Route

To retrieve information about a single route, make a `GET` request to `/actuator/gateway/routes/{id}` (for example, `/actuator/gateway/routes/first_route`).
The resulting response is similar to the following:

====
----
{
  "id": "first_route",
  "predicates": [{
    "name": "Path",
    "args": {"_genkey_0":"/first"}
  }],
  "filters": [],
  "uri": "https://www.uri-destination.org",
  "order": 0
}]
----
====

The following table describes the structure of the response:

[cols="3,2,4"]
|===
| Path | Type | Description

|`id`
| String
| The route ID.

|`predicates`
| Array
| The collection of route predicates. Each item defines the name and the arguments of a given predicate.

|`filters`
| Array
| The collection of filters applied to the route.

|`uri`
| String
| The destination URI of the route.

|`order`
| Number
| The route order.

|===

=== Creating and Deleting a Particular Route

To create a route, make a `POST` request to `/gateway/routes/{id_route_to_create}` with a JSON body that specifies the fields of the route (see <<gateway-retrieving-information-about-a-particular-route>>).

To delete a route, make a `DELETE` request to `/gateway/routes/{id_route_to_delete}`.

=== Recap: The List of All endpoints

The folloiwng table below summarizes the Spring Cloud Gateway actuator endpoints (note that each endpoint has `/actuator/gateway` as the base-path):

[cols="2,2,5"]
|===
| ID | HTTP Method | Description

|`globalfilters`
|GET
| Displays the list of global filters applied to the routes.

|`routefilters`
|GET
| Displays the list of `GatewayFilter` factories applied to a particular route.

|`refresh`
|POST
| Clears the routes cache.

|`routes`
|GET
| Displays the list of routes defined in the gateway.

|`routes/{id}`
|GET
| Displays information about a particular route.

|`routes/{id}`
|POST
| Adds a new route to the gateway.

|`routes/{id}`
|DELETE
| Removes an existing route from the gateway.

|===

[[troubleshooting]]
== Troubleshooting

This section covers common problems that may arise when you use Spring Cloud Gateway.

=== Log Levels

The following loggers may contain valuable troubleshooting information at the `DEBUG` and `TRACE` levels:

- `org.springframework.cloud.gateway`
- `org.springframework.http.server.reactive`
- `org.springframework.web.reactive`
- `org.springframework.boot.autoconfigure.web`
- `reactor.netty`
- `redisratelimiter`

=== Wiretap

The Reactor Netty `HttpClient` and `HttpServer` can have wiretap enabled.
When combined with setting the `reactor.netty` log level to `DEBUG` or `TRACE`, it enables the logging of information, such as headers and bodies sent and received across the wire.
To enable wiretap, set `spring.cloud.gateway.httpserver.wiretap=true` or `spring.cloud.gateway.httpclient.wiretap=true` for the `HttpServer` and `HttpClient`, respectively.

== Developer Guide

These are basic guides to writing some custom components of the gateway.

=== Writing Custom Route Predicate Factories


In order to write a Route Predicate you will need to implement `RoutePredicateFactory`.  There is an abstract class called `AbstractRoutePredicateFactory` which you can extend.

.MyRoutePredicateFactory.java
[source,java]
----
public class MyRoutePredicateFactory extends AbstractRoutePredicateFactory<HeaderRoutePredicateFactory.Config> {

    public MyRoutePredicateFactory() {
        super(Config.class);
    }

    @Override
    public Predicate<ServerWebExchange> apply(Config config) {
        // grab configuration from Config object
        return exchange -> {
            //grab the request
            ServerHttpRequest request = exchange.getRequest();
            //take information from the request to see if it
            //matches configuration.
            return matches(config, request);
        };
    }

    public static class Config {
        //Put the configuration properties for your filter here
    }

}
----
=== Writing Custom GatewayFilter Factories

To write a `GatewayFilter`, you must implement `GatewayFilterFactory`.
You can extend an abstract class called `AbstractGatewayFilterFactory`.
The following examples show how to do so:

.PreGatewayFilterFactory.java
====
[source,java]
----
public class PreGatewayFilterFactory extends AbstractGatewayFilterFactory<PreGatewayFilterFactory.Config> {

	public PreGatewayFilterFactory() {
		super(Config.class);
	}

	@Override
	public GatewayFilter apply(Config config) {
		// grab configuration from Config object
		return (exchange, chain) -> {
			//If you want to build a "pre" filter you need to manipulate the
			//request before calling chain.filter
			ServerHttpRequest.Builder builder = exchange.getRequest().mutate();
			//use builder to manipulate the request
			return chain.filter(exchange.mutate().request(request).build());
		};
	}

	public static class Config {
		//Put the configuration properties for your filter here
	}

}
----

.PostGatewayFilterFactory.java
[source,java]
----
public class PostGatewayFilterFactory extends AbstractGatewayFilterFactory<PostGatewayFilterFactory.Config> {

	public PostGatewayFilterFactory() {
		super(Config.class);
	}

	@Override
	public GatewayFilter apply(Config config) {
		// grab configuration from Config object
		return (exchange, chain) -> {
			return chain.filter(exchange).then(Mono.fromRunnable(() -> {
				ServerHttpResponse response = exchange.getResponse();
				//Manipulate the response in some way
			}));
		};
	}

	public static class Config {
		//Put the configuration properties for your filter here
	}

}
----
====

=== Writing Custom Global Filters

To write a custom global filter, you must implement `GlobalFilter` interface.
This applies the filter to all requests.

The following examples show how to set up global pre and post filters, respectively:

====
[source,java]
----
@Bean
public GlobalFilter customGlobalFilter() {
    return (exchange, chain) -> exchange.getPrincipal()
        .map(Principal::getName)
        .defaultIfEmpty("Default User")
        .map(userName -> {
          //adds header to proxied request
          exchange.getRequest().mutate().header("CUSTOM-REQUEST-HEADER", userName).build();
          return exchange;
        })
        .flatMap(chain::filter);
}

@Bean
public GlobalFilter customGlobalPostFilter() {
    return (exchange, chain) -> chain.filter(exchange)
        .then(Mono.just(exchange))
        .map(serverWebExchange -> {
          //adds header to response
          serverWebExchange.getResponse().getHeaders().set("CUSTOM-RESPONSE-HEADER",
              HttpStatus.OK.equals(serverWebExchange.getResponse().getStatusCode()) ? "It worked": "It did not work");
          return serverWebExchange;
        })
        .then();
}
----
====

== Building a Simple Gateway by Using Spring MVC or Webflux

WARNING: The following describes an alternative style gateway. None of the prior documentation applies to what follows.

Spring Cloud Gateway provides a utility object called `ProxyExchange`.
You can use it inside a regular Spring web handler as a method parameter.
It supports basic downstream HTTP exchanges through methods that mirror the HTTP verbs.
With MVC, it also supports forwarding to a local handler through the `forward()` method.
To use the `ProxyExchange`, include the right module in your classpath (either `spring-cloud-gateway-mvc` or `spring-cloud-gateway-webflux`).

The following MVC example proxies a request to `/test` downstream to a remote server:

====
[source,java]
----
@RestController
@SpringBootApplication
public class GatewaySampleApplication {

	@Value("${remote.home}")
	private URI home;

	@GetMapping("/test")
	public ResponseEntity<?> proxy(ProxyExchange<byte[]> proxy) throws Exception {
		return proxy.uri(home.toString() + "/image/png").get();
	}

}
----
====

The following example does the same thing with Webflux:

====
[source,java]
----
@RestController
@SpringBootApplication
public class GatewaySampleApplication {

	@Value("${remote.home}")
	private URI home;

	@GetMapping("/test")
	public Mono<ResponseEntity<?>> proxy(ProxyExchange<byte[]> proxy) throws Exception {
		return proxy.uri(home.toString() + "/image/png").get();
	}

}
----
====

Convenience methods on the `ProxyExchange` enable the handler method to discover and enhance the URI path of the incoming request.
For example, you might want to extract the trailing elements of a path to pass them downstream:

====
[source,java]
----
@GetMapping("/proxy/path/**")
public ResponseEntity<?> proxyPath(ProxyExchange<byte[]> proxy) throws Exception {
  String path = proxy.path("/proxy/path/");
  return proxy.uri(home.toString() + "/foos/" + path).get();
}
----
====

All the features of Spring MVC and Webflux are available to gateway handler methods.
As a result, you can inject request headers and query parameters, for instance, and you can constrain the incoming requests with declarations in the mapping annotation.
See the documentation for `@RequestMapping` in Spring MVC for more details of those features.

You can add headers to the downstream response by using the `header()` methods on `ProxyExchange`.

You can also manipulate response headers (and anything else you like in the response) by adding a mapper to the `get()` method (and other methods).
The mapper is a `Function` that takes the incoming `ResponseEntity` and converts it to an outgoing one.

First-class support is provided for "`sensitive`" headers (by default, `cookie` and `authorization`), which are not passed downstream, and for "`proxy`" (`x-forwarded-*`) headers.

== Configuration properties

To see the list of all Spring Cloud Gateway related configuration properties, see link:appendix.html[the appendix].<|MERGE_RESOLUTION|>--- conflicted
+++ resolved
@@ -613,115 +613,6 @@
 The `DedupeResponseHeader` filter also accepts an optional `strategy` parameter.
 The accepted values are `RETAIN_FIRST` (default), `RETAIN_LAST`, and `RETAIN_UNIQUE`.
 
-<<<<<<< HEAD
-=======
-[[hystrix]]
-=== The Hystrix `GatewayFilter` Factory
-
-NOTE: https://cloud.spring.io/spring-cloud-netflix/multi/multi__modules_in_maintenance_mode.html[Netflix has put Hystrix in maintenance mode]. We suggest you use the <<spring-cloud-circuitbreaker-filter-factory, Spring Cloud CircuitBreaker
-Gateway Filter>> with Resilience4J, as support for Hystrix will be removed in a future release.
-
-
-https://github.com/Netflix/Hystrix[Hystrix] is a library from Netflix that implements the https://martinfowler.com/bliki/CircuitBreaker.html[circuit breaker pattern].
-The `Hystrix` `GatewayFilter` lets you introduce circuit breakers to your gateway routes, protecting your services from cascading failures and letting you provide fallback responses in the event of downstream failures.
-
-To enable `Hystrix` `GatewayFilter` instances in your project, add a dependency on `spring-cloud-starter-netflix-hystrix` from https://cloud.spring.io/spring-cloud-netflix/[Spring Cloud Netflix].
-
-The `Hystrix` `GatewayFilter` factory requires a single `name` parameter, which is the name of the `HystrixCommand`.
-The following example configures a Hystrix `GatewayFilter`:
-
-.application.yml
-====
-[source,yaml]
-----
-spring:
-  cloud:
-    gateway:
-      routes:
-      - id: hystrix_route
-        uri: https://example.org
-        filters:
-        - Hystrix=myCommandName
-----
-====
-
-This wraps the remaining filters in a `HystrixCommand` with a command name of `myCommandName`.
-
-The Hystrix filter can also accept an optional `fallbackUri` parameter. Currently, only `forward:` schemed URIs are supported. If the fallback is called, the request is forwarded to the controller matched by the URI.
-The following example configures such a fallback:
-
-.application.yml
-====
-[source,yaml]
-----
-spring:
-  cloud:
-    gateway:
-      routes:
-      - id: hystrix_route
-        uri: lb://backing-service:8088
-        predicates:
-        - Path=/consumingserviceendpoint
-        filters:
-        - name: Hystrix
-          args:
-            name: fallbackcmd
-            fallbackUri: forward:/incaseoffailureusethis
-        - RewritePath=/consumingserviceendpoint, /backingserviceendpoint
-----
-====
-
-This will forward to the `/incaseoffailureusethis` URI when the Hystrix fallback is called. Note that this example also demonstrates (optional) Spring Cloud Netflix Ribbon load-balancing (defined the `lb` prefix on the destination URI).
-
-The primary scenario is to use the `fallbackUri` to an internal controller or handler within the gateway app.
-However, you can also reroute the request to a controller or handler in an external application, as follows:
-
-.application.yml
-====
-[source,yaml]
-----
-spring:
-  cloud:
-    gateway:
-      routes:
-      - id: ingredients
-        uri: lb://ingredients
-        predicates:
-        - Path=//ingredients/**
-        filters:
-        - name: Hystrix
-          args:
-            name: fetchIngredients
-            fallbackUri: forward:/fallback
-      - id: ingredients-fallback
-        uri: http://localhost:9994
-        predicates:
-        - Path=/fallback
-----
-====
-
-In this example, there is no `fallback` endpoint or handler in the gateway application.
-However, there is one in another application, registered under `http://localhost:9994`.
-
-In case of the request being forwarded to the fallback, the Hystrix Gateway filter also provides the `Throwable` that has caused it.
-It is added to the `ServerWebExchange` as the `ServerWebExchangeUtils.HYSTRIX_EXECUTION_EXCEPTION_ATTR` attribute, which you can use when handling the fallback within the gateway application.
-
-For the external controller/handler scenario, you can add headers with exception details.
-You can find more information on doing so in  the <<fallback-headers, FallbackHeaders GatewayFilter Factory section>>.
-
-You can configured Hystrix settings (such as timeouts) with global defaults or on a route-by-route basis by using application properties, as explained on the https://github.com/Netflix/Hystrix/wiki/Configuration[Hystrix wiki].
-
-To set a five-second timeout for the example route shown earlier, you could use the following configuration:
-
-.application.yml
-====
-[source,yaml]
-----
-hystrix.command.fallbackcmd.execution.isolation.thread.timeoutInMilliseconds: 5000
-----
-====
-
->>>>>>> d4f2b686
 [[spring-cloud-circuitbreaker-filter-factory]]
 === Spring Cloud CircuitBreaker GatewayFilter Factory
 
