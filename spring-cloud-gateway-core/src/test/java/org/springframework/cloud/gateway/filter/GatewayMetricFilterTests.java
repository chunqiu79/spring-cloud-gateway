/*
 * Copyright 2013-2019 the original author or authors.
 *
 * Licensed under the Apache License, Version 2.0 (the "License");
 * you may not use this file except in compliance with the License.
 * You may obtain a copy of the License at
 *
 *      https://www.apache.org/licenses/LICENSE-2.0
 *
 * Unless required by applicable law or agreed to in writing, software
 * distributed under the License is distributed on an "AS IS" BASIS,
 * WITHOUT WARRANTIES OR CONDITIONS OF ANY KIND, either express or implied.
 * See the License for the specific language governing permissions and
 * limitations under the License.
 */

package org.springframework.cloud.gateway.filter;

import java.util.Collection;
import java.util.List;
import java.util.stream.Collectors;

import io.micrometer.core.instrument.Meter;
import io.micrometer.core.instrument.MeterRegistry;
import io.micrometer.core.instrument.Timer;
import io.micrometer.core.instrument.search.MeterNotFoundException;
import org.junit.Test;
import org.junit.runner.RunWith;

import org.springframework.beans.factory.annotation.Autowired;
import org.springframework.beans.factory.annotation.Value;
import org.springframework.boot.SpringBootConfiguration;
import org.springframework.boot.autoconfigure.EnableAutoConfiguration;
import org.springframework.boot.test.context.SpringBootTest;
import org.springframework.boot.test.web.client.TestRestTemplate;
import org.springframework.cloud.gateway.route.RouteLocator;
import org.springframework.cloud.gateway.route.builder.RouteLocatorBuilder;
import org.springframework.cloud.gateway.test.BaseWebClientTests;
import org.springframework.context.annotation.Bean;
import org.springframework.context.annotation.Import;
import org.springframework.http.HttpEntity;
import org.springframework.http.HttpHeaders;
import org.springframework.http.HttpMethod;
import org.springframework.http.HttpStatus;
import org.springframework.http.ResponseEntity;
import org.springframework.test.annotation.DirtiesContext;
import org.springframework.test.context.junit4.SpringRunner;
import org.springframework.web.bind.annotation.RequestMapping;
import org.springframework.web.bind.annotation.RestController;

import static org.assertj.core.api.Assertions.assertThat;
import static org.springframework.boot.test.context.SpringBootTest.WebEnvironment.RANDOM_PORT;

@RunWith(SpringRunner.class)
@SpringBootTest(webEnvironment = RANDOM_PORT)
@DirtiesContext
public class GatewayMetricFilterTests extends BaseWebClientTests {

	private static final String REQUEST_METRICS_NAME = "gateway.requests";

	@Autowired
	private MeterRegistry meterRegistry;

	@Value("${test.uri}")
	private String testUri;

	@Test
<<<<<<< HEAD
	public void gatewayRequestsMeterFilterHasTags() {
		testClient.get().uri("/headers")
				.header(HttpHeaders.HOST, "www.metricshappypath.org").exchange()
				.expectStatus().isOk().returnResult(String.class).consumeWith(result -> {
					assertMetricsContainsTag("outcome",
							HttpStatus.Series.SUCCESSFUL.name());
					assertMetricsContainsTag("status", HttpStatus.OK.name());
					assertMetricsContainsTag("routeId", "test_metrics_happy_path");
					assertMetricsContainsTag("routeUri", "lb://testservice");
				});
	}

	@Test
	public void gatewayRequestsMeterFilterHasTagsForBadTargetUri() {
		testClient.get().uri("/badtargeturi").exchange().expectStatus().is5xxServerError()
				.returnResult(String.class).consumeWith(result -> {
					assertMetricsContainsTag("outcome",
							HttpStatus.Series.SERVER_ERROR.name());
					assertMetricsContainsTag("status",
							HttpStatus.INTERNAL_SERVER_ERROR.name());
					assertMetricsContainsTag("routeId", "default_path_to_httpbin");
					assertMetricsContainsTag("routeUri", testUri);
				});
=======
	public void gatewayRequestsMeterFilterHasTags() throws InterruptedException {
		testClient.get().uri("/headers").exchange().expectStatus().isOk();
		assertMetricsContainsTag("outcome", HttpStatus.Series.SUCCESSFUL.name());
		assertMetricsContainsTag("status", HttpStatus.OK.name());
		assertMetricsContainsTag("httpStatusCode", String.valueOf(HttpStatus.OK.value()));
		assertMetricsContainsTag("httpMethod", HttpMethod.GET.toString());
		assertMetricsContainsTag("routeId", "default_path_to_httpbin");
		assertMetricsContainsTag("routeUri", testUri);
	}

	@Test
	public void gatewayRequestsMeterFilterHasTagsForBadTargetUri()
			throws InterruptedException {
		testClient.get().uri("/badtargeturi").exchange().expectStatus()
				.is5xxServerError();
		assertMetricsContainsTag("outcome", HttpStatus.Series.SERVER_ERROR.name());
		assertMetricsContainsTag("status", HttpStatus.INTERNAL_SERVER_ERROR.name());
		assertMetricsContainsTag("httpStatusCode", String.valueOf(HttpStatus.INTERNAL_SERVER_ERROR.value()));
		assertMetricsContainsTag("httpMethod", HttpMethod.GET.toString());
		assertMetricsContainsTag("routeId", "default_path_to_httpbin");
		assertMetricsContainsTag("routeUri", testUri);
>>>>>>> 1a7df111
	}

	@Test
	public void hasMetricsForSetStatusFilter() {
		HttpHeaders headers = new HttpHeaders();
		headers.set(HttpHeaders.HOST, "www.setcustomstatusmetrics.org");
		// cannot use netty client since we cannot read custom http status
		ResponseEntity<String> response = new TestRestTemplate().exchange(
				baseUri + "/headers", HttpMethod.POST, new HttpEntity<>(headers),
				String.class);
		assertThat(response.getStatusCodeValue()).isEqualTo(432);
		assertMetricsContainsTag("outcome", "CUSTOM");
		assertMetricsContainsTag("status", "432");
		assertMetricsContainsTag("routeId", "test_custom_http_status_metrics");
		assertMetricsContainsTag("routeUri", testUri);
		assertMetricsContainsTag("httpStatusCode", "432");
		assertMetricsContainsTag("httpMethod", HttpMethod.POST.toString());
	}

	private void assertMetricsContainsTag(String tagKey, String tagValue) {
		List<Meter.Id> meterIds = null;
		try {
			meterIds = this.meterRegistry.getMeters().stream().map(Meter::getId)
					.collect(Collectors.toList());
			Collection<Timer> timers = this.meterRegistry.get(REQUEST_METRICS_NAME)
					.timers();
			System.err.println("Looking for gateway.requests: tag: " + tagKey
					+ ", value: " + tagValue);
			timers.forEach(timer -> System.err
					.println(timer.getId() + timer.getClass().getSimpleName()));
			long count = getCount(tagKey, tagValue);
			assertThat(count).isEqualTo(1);
		}
		catch (MeterNotFoundException e) {
			System.err.println("\n\n\nError finding gatway.requests meter: tag: " + tagKey
					+ ", value: " + tagValue);
			System.err.println(
					"\n\n\nMeter ids prior to search: " + meterIds + "\n\n\n and after:");
			this.meterRegistry.forEachMeter(meter -> System.err
					.println(meter.getId() + meter.getClass().getSimpleName()));

			// try again?
			long count = getCount(tagKey, tagValue);
			if (count != 1) {
				throw e;
			}
		}
	}

	private long getCount(String tagKey, String tagValue) {
		return this.meterRegistry.get(REQUEST_METRICS_NAME).tag(tagKey, tagValue).timer()
				.count();
	}

	@EnableAutoConfiguration
	@SpringBootConfiguration
	@RestController
	@Import(DefaultTestConfig.class)
	public static class CustomConfig {

		@Value("${test.uri}")
		protected String testUri;

		@Bean
		public RouteLocator myRouteLocator(RouteLocatorBuilder builder) {
			return builder.routes()
					.route("test_metrics_happy_path",
							r -> r.host("*.metricshappypath.org").uri(testUri))
					.route("test_custom_http_status_metrics",
							r -> r.host("*.setcustomstatusmetrics.org")
									.filters(f -> f.setStatus(432)).uri(testUri))
					.build();
		}

		@RequestMapping("/httpbin/badtargeturi")
		public String exception() {
			throw new RuntimeException("an error");
		}

	}

}<|MERGE_RESOLUTION|>--- conflicted
+++ resolved
@@ -1,5 +1,5 @@
 /*
- * Copyright 2013-2019 the original author or authors.
+ * Copyright 2013-2017 the original author or authors.
  *
  * Licensed under the Apache License, Version 2.0 (the "License");
  * you may not use this file except in compliance with the License.
@@ -12,21 +12,16 @@
  * WITHOUT WARRANTIES OR CONDITIONS OF ANY KIND, either express or implied.
  * See the License for the specific language governing permissions and
  * limitations under the License.
+ *
  */
 
 package org.springframework.cloud.gateway.filter;
 
-import java.util.Collection;
-import java.util.List;
-import java.util.stream.Collectors;
+import static org.assertj.core.api.Assertions.assertThat;
+import static org.springframework.boot.test.context.SpringBootTest.WebEnvironment.RANDOM_PORT;
 
-import io.micrometer.core.instrument.Meter;
-import io.micrometer.core.instrument.MeterRegistry;
-import io.micrometer.core.instrument.Timer;
-import io.micrometer.core.instrument.search.MeterNotFoundException;
 import org.junit.Test;
 import org.junit.runner.RunWith;
-
 import org.springframework.beans.factory.annotation.Autowired;
 import org.springframework.beans.factory.annotation.Value;
 import org.springframework.boot.SpringBootConfiguration;
@@ -48,8 +43,7 @@
 import org.springframework.web.bind.annotation.RequestMapping;
 import org.springframework.web.bind.annotation.RestController;
 
-import static org.assertj.core.api.Assertions.assertThat;
-import static org.springframework.boot.test.context.SpringBootTest.WebEnvironment.RANDOM_PORT;
+import io.micrometer.core.instrument.MeterRegistry;
 
 @RunWith(SpringRunner.class)
 @SpringBootTest(webEnvironment = RANDOM_PORT)
@@ -65,31 +59,6 @@
 	private String testUri;
 
 	@Test
-<<<<<<< HEAD
-	public void gatewayRequestsMeterFilterHasTags() {
-		testClient.get().uri("/headers")
-				.header(HttpHeaders.HOST, "www.metricshappypath.org").exchange()
-				.expectStatus().isOk().returnResult(String.class).consumeWith(result -> {
-					assertMetricsContainsTag("outcome",
-							HttpStatus.Series.SUCCESSFUL.name());
-					assertMetricsContainsTag("status", HttpStatus.OK.name());
-					assertMetricsContainsTag("routeId", "test_metrics_happy_path");
-					assertMetricsContainsTag("routeUri", "lb://testservice");
-				});
-	}
-
-	@Test
-	public void gatewayRequestsMeterFilterHasTagsForBadTargetUri() {
-		testClient.get().uri("/badtargeturi").exchange().expectStatus().is5xxServerError()
-				.returnResult(String.class).consumeWith(result -> {
-					assertMetricsContainsTag("outcome",
-							HttpStatus.Series.SERVER_ERROR.name());
-					assertMetricsContainsTag("status",
-							HttpStatus.INTERNAL_SERVER_ERROR.name());
-					assertMetricsContainsTag("routeId", "default_path_to_httpbin");
-					assertMetricsContainsTag("routeUri", testUri);
-				});
-=======
 	public void gatewayRequestsMeterFilterHasTags() throws InterruptedException {
 		testClient.get().uri("/headers").exchange().expectStatus().isOk();
 		assertMetricsContainsTag("outcome", HttpStatus.Series.SUCCESSFUL.name());
@@ -111,13 +80,12 @@
 		assertMetricsContainsTag("httpMethod", HttpMethod.GET.toString());
 		assertMetricsContainsTag("routeId", "default_path_to_httpbin");
 		assertMetricsContainsTag("routeUri", testUri);
->>>>>>> 1a7df111
 	}
 
 	@Test
-	public void hasMetricsForSetStatusFilter() {
+	public void hasMetricsForSetStatusFilter() throws InterruptedException {
 		HttpHeaders headers = new HttpHeaders();
-		headers.set(HttpHeaders.HOST, "www.setcustomstatusmetrics.org");
+		headers.set(HttpHeaders.HOST, "www.setcustomstatus.org");
 		// cannot use netty client since we cannot read custom http status
 		ResponseEntity<String> response = new TestRestTemplate().exchange(
 				baseUri + "/headers", HttpMethod.POST, new HttpEntity<>(headers),
@@ -125,45 +93,15 @@
 		assertThat(response.getStatusCodeValue()).isEqualTo(432);
 		assertMetricsContainsTag("outcome", "CUSTOM");
 		assertMetricsContainsTag("status", "432");
-		assertMetricsContainsTag("routeId", "test_custom_http_status_metrics");
+		assertMetricsContainsTag("routeId", "test_custom_http_status");
 		assertMetricsContainsTag("routeUri", testUri);
 		assertMetricsContainsTag("httpStatusCode", "432");
 		assertMetricsContainsTag("httpMethod", HttpMethod.POST.toString());
 	}
 
 	private void assertMetricsContainsTag(String tagKey, String tagValue) {
-		List<Meter.Id> meterIds = null;
-		try {
-			meterIds = this.meterRegistry.getMeters().stream().map(Meter::getId)
-					.collect(Collectors.toList());
-			Collection<Timer> timers = this.meterRegistry.get(REQUEST_METRICS_NAME)
-					.timers();
-			System.err.println("Looking for gateway.requests: tag: " + tagKey
-					+ ", value: " + tagValue);
-			timers.forEach(timer -> System.err
-					.println(timer.getId() + timer.getClass().getSimpleName()));
-			long count = getCount(tagKey, tagValue);
-			assertThat(count).isEqualTo(1);
-		}
-		catch (MeterNotFoundException e) {
-			System.err.println("\n\n\nError finding gatway.requests meter: tag: " + tagKey
-					+ ", value: " + tagValue);
-			System.err.println(
-					"\n\n\nMeter ids prior to search: " + meterIds + "\n\n\n and after:");
-			this.meterRegistry.forEachMeter(meter -> System.err
-					.println(meter.getId() + meter.getClass().getSimpleName()));
-
-			// try again?
-			long count = getCount(tagKey, tagValue);
-			if (count != 1) {
-				throw e;
-			}
-		}
-	}
-
-	private long getCount(String tagKey, String tagValue) {
-		return this.meterRegistry.get(REQUEST_METRICS_NAME).tag(tagKey, tagValue).timer()
-				.count();
+		assertThat(this.meterRegistry.get(REQUEST_METRICS_NAME).tag(tagKey, tagValue)
+				.timer().count()).isEqualTo(1);
 	}
 
 	@EnableAutoConfiguration
@@ -171,18 +109,14 @@
 	@RestController
 	@Import(DefaultTestConfig.class)
 	public static class CustomConfig {
-
 		@Value("${test.uri}")
 		protected String testUri;
 
 		@Bean
 		public RouteLocator myRouteLocator(RouteLocatorBuilder builder) {
 			return builder.routes()
-					.route("test_metrics_happy_path",
-							r -> r.host("*.metricshappypath.org").uri(testUri))
-					.route("test_custom_http_status_metrics",
-							r -> r.host("*.setcustomstatusmetrics.org")
-									.filters(f -> f.setStatus(432)).uri(testUri))
+					.route("test_custom_http_status", r -> r.host("*.setcustomstatus.org")
+							.filters(f -> f.setStatus(432)).uri(testUri))
 					.build();
 		}
 
@@ -190,7 +124,5 @@
 		public String exception() {
 			throw new RuntimeException("an error");
 		}
-
 	}
-
 }