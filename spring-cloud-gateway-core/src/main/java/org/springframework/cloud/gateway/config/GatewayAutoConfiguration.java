/*
 * Copyright 2013-2018 the original author or authors.
 *
 * Licensed under the Apache License, Version 2.0 (the "License");
 * you may not use this file except in compliance with the License.
 * You may obtain a copy of the License at
 *
 *      http://www.apache.org/licenses/LICENSE-2.0
 *
 * Unless required by applicable law or agreed to in writing, software
 * distributed under the License is distributed on an "AS IS" BASIS,
 * WITHOUT WARRANTIES OR CONDITIONS OF ANY KIND, either express or implied.
 * See the License for the specific language governing permissions and
 * limitations under the License.
 *
 */

package org.springframework.cloud.gateway.config;

import java.security.cert.X509Certificate;
import java.util.List;

import com.netflix.hystrix.HystrixObservableCommand;
import io.netty.channel.ChannelOption;
import io.netty.handler.ssl.SslContextBuilder;
import io.netty.handler.ssl.util.InsecureTrustManagerFactory;
import reactor.core.publisher.Flux;
import reactor.core.publisher.Mono;
import reactor.netty.http.client.HttpClient;
import reactor.netty.resources.ConnectionProvider;
import reactor.netty.tcp.ProxyProvider;
import rx.RxReactiveStreams;

import org.springframework.beans.factory.ObjectProvider;
import org.springframework.boot.actuate.autoconfigure.endpoint.condition.ConditionalOnEnabledEndpoint;
import org.springframework.boot.actuate.health.Health;
import org.springframework.boot.autoconfigure.AutoConfigureAfter;
import org.springframework.boot.autoconfigure.AutoConfigureBefore;
import org.springframework.boot.autoconfigure.condition.ConditionalOnBean;
import org.springframework.boot.autoconfigure.condition.ConditionalOnClass;
import org.springframework.boot.autoconfigure.condition.ConditionalOnMissingBean;
import org.springframework.boot.autoconfigure.condition.ConditionalOnProperty;
import org.springframework.boot.autoconfigure.web.reactive.HttpHandlerAutoConfiguration;
import org.springframework.boot.autoconfigure.web.reactive.WebFluxAutoConfiguration;
import org.springframework.boot.context.properties.EnableConfigurationProperties;
import org.springframework.boot.context.properties.PropertyMapper;
import org.springframework.cloud.gateway.actuate.GatewayControllerEndpoint;
import org.springframework.cloud.gateway.filter.AdaptCachedBodyGlobalFilter;
import org.springframework.cloud.gateway.filter.ForwardPathFilter;
import org.springframework.cloud.gateway.filter.ForwardRoutingFilter;
import org.springframework.cloud.gateway.filter.GlobalFilter;
import org.springframework.cloud.gateway.filter.NettyRoutingFilter;
import org.springframework.cloud.gateway.filter.NettyWriteResponseFilter;
import org.springframework.cloud.gateway.filter.RouteToRequestUrlFilter;
import org.springframework.cloud.gateway.filter.WebsocketRoutingFilter;
import org.springframework.cloud.gateway.filter.WeightCalculatorWebFilter;
import org.springframework.cloud.gateway.filter.factory.AddRequestHeaderGatewayFilterFactory;
import org.springframework.cloud.gateway.filter.factory.AddRequestParameterGatewayFilterFactory;
import org.springframework.cloud.gateway.filter.factory.AddResponseHeaderGatewayFilterFactory;
import org.springframework.cloud.gateway.filter.factory.GatewayFilterFactory;
import org.springframework.cloud.gateway.filter.factory.HystrixGatewayFilterFactory;
import org.springframework.cloud.gateway.filter.factory.PrefixPathGatewayFilterFactory;
import org.springframework.cloud.gateway.filter.factory.PreserveHostHeaderGatewayFilterFactory;
import org.springframework.cloud.gateway.filter.factory.RedirectToGatewayFilterFactory;
import org.springframework.cloud.gateway.filter.factory.RemoveRequestHeaderGatewayFilterFactory;
import org.springframework.cloud.gateway.filter.factory.RemoveResponseHeaderGatewayFilterFactory;
import org.springframework.cloud.gateway.filter.factory.RequestHeaderToRequestUriGatewayFilterFactory;
import org.springframework.cloud.gateway.filter.factory.RequestRateLimiterGatewayFilterFactory;
import org.springframework.cloud.gateway.filter.factory.RequestSizeGatewayFilterFactory;
import org.springframework.cloud.gateway.filter.factory.RetryGatewayFilterFactory;
import org.springframework.cloud.gateway.filter.factory.RewritePathGatewayFilterFactory;
import org.springframework.cloud.gateway.filter.factory.SaveSessionGatewayFilterFactory;
import org.springframework.cloud.gateway.filter.factory.SecureHeadersGatewayFilterFactory;
import org.springframework.cloud.gateway.filter.factory.SecureHeadersProperties;
import org.springframework.cloud.gateway.filter.factory.SetPathGatewayFilterFactory;
import org.springframework.cloud.gateway.filter.factory.SetRequestHeaderGatewayFilterFactory;
import org.springframework.cloud.gateway.filter.factory.SetResponseHeaderGatewayFilterFactory;
import org.springframework.cloud.gateway.filter.factory.SetStatusGatewayFilterFactory;
import org.springframework.cloud.gateway.filter.factory.StripPrefixGatewayFilterFactory;
import org.springframework.cloud.gateway.filter.factory.rewrite.ModifyRequestBodyGatewayFilterFactory;
import org.springframework.cloud.gateway.filter.factory.rewrite.ModifyResponseBodyGatewayFilterFactory;
import org.springframework.cloud.gateway.filter.headers.ForwardedHeadersFilter;
import org.springframework.cloud.gateway.filter.headers.HttpHeadersFilter;
import org.springframework.cloud.gateway.filter.headers.RemoveHopByHopHeadersFilter;
import org.springframework.cloud.gateway.filter.headers.XForwardedHeadersFilter;
import org.springframework.cloud.gateway.filter.ratelimit.KeyResolver;
import org.springframework.cloud.gateway.filter.ratelimit.PrincipalNameKeyResolver;
import org.springframework.cloud.gateway.filter.ratelimit.RateLimiter;
import org.springframework.cloud.gateway.handler.FilteringWebHandler;
import org.springframework.cloud.gateway.handler.RoutePredicateHandlerMapping;
import org.springframework.cloud.gateway.handler.predicate.AfterRoutePredicateFactory;
import org.springframework.cloud.gateway.handler.predicate.BeforeRoutePredicateFactory;
import org.springframework.cloud.gateway.handler.predicate.BetweenRoutePredicateFactory;
import org.springframework.cloud.gateway.handler.predicate.CloudFoundryRouteServiceRoutePredicateFactory;
import org.springframework.cloud.gateway.handler.predicate.CookieRoutePredicateFactory;
import org.springframework.cloud.gateway.handler.predicate.HeaderRoutePredicateFactory;
import org.springframework.cloud.gateway.handler.predicate.HostRoutePredicateFactory;
import org.springframework.cloud.gateway.handler.predicate.MethodRoutePredicateFactory;
import org.springframework.cloud.gateway.handler.predicate.PathRoutePredicateFactory;
import org.springframework.cloud.gateway.handler.predicate.QueryRoutePredicateFactory;
import org.springframework.cloud.gateway.handler.predicate.ReadBodyPredicateFactory;
import org.springframework.cloud.gateway.handler.predicate.RemoteAddrRoutePredicateFactory;
import org.springframework.cloud.gateway.handler.predicate.RoutePredicateFactory;
import org.springframework.cloud.gateway.handler.predicate.WeightRoutePredicateFactory;
import org.springframework.cloud.gateway.route.CachingRouteLocator;
import org.springframework.cloud.gateway.route.CompositeRouteDefinitionLocator;
import org.springframework.cloud.gateway.route.CompositeRouteLocator;
import org.springframework.cloud.gateway.route.InMemoryRouteDefinitionRepository;
import org.springframework.cloud.gateway.route.RouteDefinitionLocator;
import org.springframework.cloud.gateway.route.RouteDefinitionRepository;
import org.springframework.cloud.gateway.route.RouteDefinitionRouteLocator;
import org.springframework.cloud.gateway.route.RouteDefinitionWriter;
import org.springframework.cloud.gateway.route.RouteLocator;
import org.springframework.cloud.gateway.route.RouteRefreshListener;
import org.springframework.cloud.gateway.route.builder.RouteLocatorBuilder;
import org.springframework.context.ApplicationEventPublisher;
import org.springframework.context.ConfigurableApplicationContext;
import org.springframework.context.annotation.Bean;
import org.springframework.context.annotation.Configuration;
import org.springframework.context.annotation.DependsOn;
import org.springframework.context.annotation.Primary;
import org.springframework.core.env.Environment;
import org.springframework.http.codec.ServerCodecConfigurer;
import org.springframework.util.StringUtils;
import org.springframework.validation.Validator;
import org.springframework.web.filter.reactive.HiddenHttpMethodFilter;
import org.springframework.web.reactive.DispatcherHandler;
import org.springframework.web.reactive.socket.client.ReactorNettyWebSocketClient;
import org.springframework.web.reactive.socket.client.WebSocketClient;
import org.springframework.web.reactive.socket.server.WebSocketService;
import org.springframework.web.reactive.socket.server.support.HandshakeWebSocketService;
import org.springframework.web.server.ServerWebExchange;
import org.springframework.web.server.WebFilterChain;

import static org.springframework.cloud.gateway.config.HttpClientProperties.Pool.PoolType.DISABLED;
import static org.springframework.cloud.gateway.config.HttpClientProperties.Pool.PoolType.FIXED;

/**
 * @author Spencer Gibb
 */
@Configuration
@ConditionalOnProperty(name = "spring.cloud.gateway.enabled", matchIfMissing = true)
@EnableConfigurationProperties
@AutoConfigureBefore({ HttpHandlerAutoConfiguration.class, WebFluxAutoConfiguration.class })
@AutoConfigureAfter({ GatewayLoadBalancerClientAutoConfiguration.class,
		GatewayClassPathWarningAutoConfiguration.class })
@ConditionalOnClass(DispatcherHandler.class)
public class GatewayAutoConfiguration {

	@Configuration
	@ConditionalOnClass(HttpClient.class)
	protected static class NettyConfiguration {
		@Bean
		@ConditionalOnMissingBean
		public HttpClient httpClient(HttpClientProperties properties) {

			// configure pool resources
			HttpClientProperties.Pool pool = properties.getPool();

			ConnectionProvider connectionProvider;
			if (pool.getType() == DISABLED) {
				connectionProvider = ConnectionProvider.newConnection();
			} else if (pool.getType() == FIXED) {
				connectionProvider = ConnectionProvider.fixed(pool.getName(),
						pool.getMaxConnections(), pool.getAcquireTimeout());
			} else {
				connectionProvider = ConnectionProvider.elastic(pool.getName());
			}

<<<<<<< HEAD
			HttpClient httpClient = HttpClient.create(connectionProvider)
				.tcpConfiguration(tcpClient -> {

					if (properties.getConnectTimeout() != null) {
						tcpClient = tcpClient.option(ChannelOption.CONNECT_TIMEOUT_MILLIS, properties.getConnectTimeout());
					}

					// configure proxy if proxy host is set.
					HttpClientProperties.Proxy proxy = properties.getProxy();

					if (StringUtils.hasText(proxy.getHost())) {

						tcpClient = tcpClient.proxy(proxySpec -> {
							ProxyProvider.Builder builder = proxySpec
									.type(ProxyProvider.Proxy.HTTP)
									.host(proxy.getHost());

							PropertyMapper map = PropertyMapper.get();

							map.from(proxy::getPort)
									.whenNonNull()
									.to(builder::port);
							map.from(proxy::getUsername)
									.whenHasText()
									.to(builder::username);
							map.from(proxy::getPassword)
									.whenHasText()
									.to(password -> builder.password(s -> password));
							map.from(proxy::getNonProxyHostsPattern)
									.whenHasText()
									.to(builder::nonProxyHosts);
						});
					}
					return tcpClient;
				});

			HttpClientProperties.Ssl ssl = properties.getSsl();
			if (ssl.getTrustedX509CertificatesForTrustManager().length > 0
					|| ssl.isUseInsecureTrustManager()) {
				httpClient = httpClient.secure(sslContextSpec -> {
					// configure ssl
					X509Certificate[] trustedX509Certificates = ssl
							.getTrustedX509CertificatesForTrustManager();
					if (trustedX509Certificates.length > 0) {
						sslContextSpec.sslContext(SslContextBuilder.forClient()
								.trustManager(trustedX509Certificates));
					} else if (ssl.isUseInsecureTrustManager()) {
						sslContextSpec.sslContext(SslContextBuilder.forClient()
								.trustManager(InsecureTrustManagerFactory.INSTANCE));
					}
				});
			}

			return httpClient;
=======
		@Bean
		public Consumer<? super HttpClientOptions.Builder> nettyClientOptions(HttpClientProperties properties) {
			return opts -> {

				if (properties.getConnectTimeout() != null) {
					opts.option(ChannelOption.CONNECT_TIMEOUT_MILLIS, properties.getConnectTimeout());
				}

				// configure ssl
				HttpClientProperties.Ssl ssl = properties.getSsl();
				opts.sslHandshakeTimeoutMillis(ssl.getHandshakeTimeoutMillis());
				opts.sslCloseNotifyFlushTimeoutMillis(ssl.getCloseNotifyFlushTimeoutMillis());
				opts.sslCloseNotifyReadTimeoutMillis(ssl.getCloseNotifyReadTimeoutMillis());
				X509Certificate[] trustedX509Certificates = ssl
						.getTrustedX509CertificatesForTrustManager();
				if (trustedX509Certificates.length > 0) {
					opts.sslSupport(sslContextBuilder -> {
						sslContextBuilder.trustManager(trustedX509Certificates);
					});
				}
				else if (ssl.isUseInsecureTrustManager()) {
					opts.sslSupport(sslContextBuilder -> {
						sslContextBuilder
								.trustManager(InsecureTrustManagerFactory.INSTANCE);
					});
				}

				// configure pool resources
				HttpClientProperties.Pool pool = properties.getPool();

				if (pool.getType() == DISABLED) {
					opts.disablePool();
				} else if (pool.getType() == FIXED) {
					PoolResources poolResources = PoolResources.fixed(pool.getName(),
							pool.getMaxConnections(), pool.getAcquireTimeout());
					opts.poolResources(poolResources);
				} else {
					PoolResources poolResources = PoolResources.elastic(pool.getName());
					opts.poolResources(poolResources);
				}


				// configure proxy if proxy host is set.
				HttpClientProperties.Proxy proxy = properties.getProxy();
				if (StringUtils.hasText(proxy.getHost())) {
					opts.proxy(typeSpec -> {
						ClientProxyOptions.Builder builder = typeSpec
								.type(ClientProxyOptions.Proxy.HTTP)
								.host(proxy.getHost());

						PropertyMapper map = PropertyMapper.get();

						map.from(proxy::getPort)
								.whenNonNull()
								.to(builder::port);
						map.from(proxy::getUsername)
								.whenHasText()
								.to(builder::username);
						map.from(proxy::getPassword)
								.whenHasText()
								.to(password -> builder.password(s -> password));
						map.from(proxy::getNonProxyHostsPattern)
								.whenHasText()
								.to(builder::nonProxyHosts);

						return builder;
					});
				}
			};
>>>>>>> c7525f6f
		}

		@Bean
		public HttpClientProperties httpClientProperties() {
			return new HttpClientProperties();
		}

		@Bean
		public NettyRoutingFilter routingFilter(HttpClient httpClient,
												ObjectProvider<List<HttpHeadersFilter>> headersFilters,
												HttpClientProperties properties) {
			return new NettyRoutingFilter(httpClient, headersFilters, properties);
		}

		@Bean
		public NettyWriteResponseFilter nettyWriteResponseFilter(GatewayProperties properties) {
			return new NettyWriteResponseFilter(properties.getStreamingMediaTypes());
		}

		@Bean
		public ReactorNettyWebSocketClient reactorNettyWebSocketClient(/*@Qualifier("nettyClientOptions") Consumer<? super HttpClientOptions.Builder> options*/) {
			return new ReactorNettyWebSocketClient(/*options*/); //FIXME 2.1.0
		}
	}

	//TODO: remove when not needed anymore
	// either https://jira.spring.io/browse/SPR-17291 or
	// https://github.com/spring-projects/spring-boot/issues/14520 needs to be fixed
	@Bean
	public HiddenHttpMethodFilter disabledHiddenHttpMethodFilter() {
		return new HiddenHttpMethodFilter() {
			@Override
			public Mono<Void> filter(ServerWebExchange exchange, WebFilterChain chain) {
				return chain.filter(exchange);
			}
		};
	}

	@Bean
	public RouteLocatorBuilder routeLocatorBuilder(ConfigurableApplicationContext context) {
		return new RouteLocatorBuilder(context);
	}

	@Bean
	@ConditionalOnMissingBean
	public PropertiesRouteDefinitionLocator propertiesRouteDefinitionLocator(GatewayProperties properties) {
		return new PropertiesRouteDefinitionLocator(properties);
	}

	@Bean
	@ConditionalOnMissingBean(RouteDefinitionRepository.class)
	public InMemoryRouteDefinitionRepository inMemoryRouteDefinitionRepository() {
		return new InMemoryRouteDefinitionRepository();
	}

	@Bean
	@Primary
	public RouteDefinitionLocator routeDefinitionLocator(List<RouteDefinitionLocator> routeDefinitionLocators) {
		return new CompositeRouteDefinitionLocator(Flux.fromIterable(routeDefinitionLocators));
	}

	@Bean
	public RouteLocator routeDefinitionRouteLocator(GatewayProperties properties,
												   List<GatewayFilterFactory> GatewayFilters,
												   List<RoutePredicateFactory> predicates,
												   RouteDefinitionLocator routeDefinitionLocator) {
		return new RouteDefinitionRouteLocator(routeDefinitionLocator, predicates, GatewayFilters, properties);
	}

	@Bean
	@Primary
	//TODO: property to disable composite?
	public RouteLocator cachedCompositeRouteLocator(List<RouteLocator> routeLocators) {
		return new CachingRouteLocator(new CompositeRouteLocator(Flux.fromIterable(routeLocators)));
	}

	@Bean
	public RouteRefreshListener routeRefreshListener(ApplicationEventPublisher publisher) {
		return new RouteRefreshListener(publisher);
	}

	@Bean
	public FilteringWebHandler filteringWebHandler(List<GlobalFilter> globalFilters) {
		return new FilteringWebHandler(globalFilters);
	}

	@Bean
	public GlobalCorsProperties globalCorsProperties() {
		return new GlobalCorsProperties();
	}
	
	@Bean
	public RoutePredicateHandlerMapping routePredicateHandlerMapping(
			FilteringWebHandler webHandler, RouteLocator routeLocator,
			GlobalCorsProperties globalCorsProperties, Environment environment) {
		return new RoutePredicateHandlerMapping(webHandler, routeLocator,
				globalCorsProperties, environment);
	}

	// ConfigurationProperty beans

	@Bean
	public GatewayProperties gatewayProperties() {
		return new GatewayProperties();
	}

	@Bean
	public SecureHeadersProperties secureHeadersProperties() {
		return new SecureHeadersProperties();
	}

	// HttpHeaderFilter beans

	@Bean
	@ConditionalOnProperty(name = "spring.cloud.gateway.forwarded.enabled", matchIfMissing = true)
	public ForwardedHeadersFilter forwardedHeadersFilter() {
		return new ForwardedHeadersFilter();
	}

	@Bean
	public RemoveHopByHopHeadersFilter removeHopByHopHeadersFilter() {
		return new RemoveHopByHopHeadersFilter();
	}

	@Bean
	@ConditionalOnProperty(name = "spring.cloud.gateway.x-forwarded.enabled", matchIfMissing = true)
	public XForwardedHeadersFilter xForwardedHeadersFilter() {
		return new XForwardedHeadersFilter();
	}

	// GlobalFilter beans
	
	@Bean
	public AdaptCachedBodyGlobalFilter adaptCachedBodyGlobalFilter() {
		return new AdaptCachedBodyGlobalFilter();
	}

	@Bean
	public RouteToRequestUrlFilter routeToRequestUrlFilter() {
		return new RouteToRequestUrlFilter();
	}

	@Bean
<<<<<<< HEAD
=======
	@ConditionalOnBean(DispatcherHandler.class)
>>>>>>> c7525f6f
	public ForwardRoutingFilter forwardRoutingFilter(ObjectProvider<DispatcherHandler> dispatcherHandler) {
		return new ForwardRoutingFilter(dispatcherHandler);
	}

	@Bean
	public ForwardPathFilter forwardPathFilter() {
		return new ForwardPathFilter();
	}

	@Bean
	public WebSocketService webSocketService() {
		return new HandshakeWebSocketService();
	}

	@Bean
	public WebsocketRoutingFilter websocketRoutingFilter(WebSocketClient webSocketClient,
														 WebSocketService webSocketService,
														 ObjectProvider<List<HttpHeadersFilter>> headersFilters) {
		return new WebsocketRoutingFilter(webSocketClient, webSocketService, headersFilters);
	}

	@Bean
	public WeightCalculatorWebFilter weightCalculatorWebFilter(Validator validator) {
		return new WeightCalculatorWebFilter(validator);
	}

	/*@Bean
	//TODO: default over netty? configurable
	public WebClientHttpRoutingFilter webClientHttpRoutingFilter() {
		//TODO: WebClient bean
		return new WebClientHttpRoutingFilter(WebClient.routes().build());
	}

	@Bean
	public WebClientWriteResponseFilter webClientWriteResponseFilter() {
		return new WebClientWriteResponseFilter();
	}*/

	// Predicate Factory beans

	@Bean
	public AfterRoutePredicateFactory afterRoutePredicateFactory() {
		return new AfterRoutePredicateFactory();
	}

	@Bean
	public BeforeRoutePredicateFactory beforeRoutePredicateFactory() {
		return new BeforeRoutePredicateFactory();
	}

	@Bean
	public BetweenRoutePredicateFactory betweenRoutePredicateFactory() {
		return new BetweenRoutePredicateFactory();
	}

	@Bean
	public CookieRoutePredicateFactory cookieRoutePredicateFactory() {
		return new CookieRoutePredicateFactory();
	}

	@Bean
	public HeaderRoutePredicateFactory headerRoutePredicateFactory() {
		return new HeaderRoutePredicateFactory();
	}

	@Bean
	public HostRoutePredicateFactory hostRoutePredicateFactory() {
		return new HostRoutePredicateFactory();
	}

	@Bean
	public MethodRoutePredicateFactory methodRoutePredicateFactory() {
		return new MethodRoutePredicateFactory();
	}

	@Bean
	public PathRoutePredicateFactory pathRoutePredicateFactory() {
		return new PathRoutePredicateFactory();
	}

	@Bean
	public QueryRoutePredicateFactory queryRoutePredicateFactory() {
		return new QueryRoutePredicateFactory();
	}

	@Bean
	public ReadBodyPredicateFactory readBodyPredicateFactory() {
		return new ReadBodyPredicateFactory();
	}

	@Bean
	public RemoteAddrRoutePredicateFactory remoteAddrRoutePredicateFactory() {
		return new RemoteAddrRoutePredicateFactory();
	}

	@Bean
	@DependsOn("weightCalculatorWebFilter")
	public WeightRoutePredicateFactory weightRoutePredicateFactory() {
		return new WeightRoutePredicateFactory();
	}

	@Bean
	public CloudFoundryRouteServiceRoutePredicateFactory cloudFoundryRouteServiceRoutePredicateFactory() {
		return new CloudFoundryRouteServiceRoutePredicateFactory();
	}

	// GatewayFilter Factory beans

	@Bean
	public AddRequestHeaderGatewayFilterFactory addRequestHeaderGatewayFilterFactory() {
		return new AddRequestHeaderGatewayFilterFactory();
	}

	@Bean
	public AddRequestParameterGatewayFilterFactory addRequestParameterGatewayFilterFactory() {
		return new AddRequestParameterGatewayFilterFactory();
	}

	@Bean
	public AddResponseHeaderGatewayFilterFactory addResponseHeaderGatewayFilterFactory() {
		return new AddResponseHeaderGatewayFilterFactory();
	}

	@Configuration
	@ConditionalOnClass({HystrixObservableCommand.class, RxReactiveStreams.class})
	protected static class HystrixConfiguration {
		@Bean
		public HystrixGatewayFilterFactory hystrixGatewayFilterFactory(ObjectProvider<DispatcherHandler> dispatcherHandler) {
			return new HystrixGatewayFilterFactory(dispatcherHandler);
		}
	}

	@Bean
	public ModifyRequestBodyGatewayFilterFactory modifyRequestBodyGatewayFilterFactory(ServerCodecConfigurer codecConfigurer) {
		return new ModifyRequestBodyGatewayFilterFactory(codecConfigurer);
	}

	@Bean
	public ModifyResponseBodyGatewayFilterFactory modifyResponseBodyGatewayFilterFactory(ServerCodecConfigurer codecConfigurer) {
		return new ModifyResponseBodyGatewayFilterFactory(codecConfigurer);
	}

	@Bean
	public PrefixPathGatewayFilterFactory prefixPathGatewayFilterFactory() {
		return new PrefixPathGatewayFilterFactory();
	}

	@Bean
	public PreserveHostHeaderGatewayFilterFactory preserveHostHeaderGatewayFilterFactory() {
		return new PreserveHostHeaderGatewayFilterFactory();
	}

	@Bean
	public RedirectToGatewayFilterFactory redirectToGatewayFilterFactory() {
		return new RedirectToGatewayFilterFactory();
	}

	@Bean
	public RemoveRequestHeaderGatewayFilterFactory removeRequestHeaderGatewayFilterFactory() {
		return new RemoveRequestHeaderGatewayFilterFactory();
	}

	@Bean
	public RemoveResponseHeaderGatewayFilterFactory removeResponseHeaderGatewayFilterFactory() {
		return new RemoveResponseHeaderGatewayFilterFactory();
	}

	@Bean(name = PrincipalNameKeyResolver.BEAN_NAME)
	@ConditionalOnBean(RateLimiter.class)
	public PrincipalNameKeyResolver principalNameKeyResolver() {
		return new PrincipalNameKeyResolver();
	}

	@Bean
	@ConditionalOnBean({RateLimiter.class, KeyResolver.class})
	public RequestRateLimiterGatewayFilterFactory requestRateLimiterGatewayFilterFactory(RateLimiter rateLimiter, PrincipalNameKeyResolver resolver) {
		return new RequestRateLimiterGatewayFilterFactory(rateLimiter, resolver);
	}

	@Bean
	public RewritePathGatewayFilterFactory rewritePathGatewayFilterFactory() {
		return new RewritePathGatewayFilterFactory();
	}

	@Bean
	public RetryGatewayFilterFactory retryGatewayFilterFactory() {
		return new RetryGatewayFilterFactory();
	}

	@Bean
	public SetPathGatewayFilterFactory setPathGatewayFilterFactory() {
		return new SetPathGatewayFilterFactory();
	}

	@Bean
	public SecureHeadersGatewayFilterFactory secureHeadersGatewayFilterFactory(SecureHeadersProperties properties) {
		return new SecureHeadersGatewayFilterFactory(properties);
	}

	@Bean
	public SetRequestHeaderGatewayFilterFactory setRequestHeaderGatewayFilterFactory() {
		return new SetRequestHeaderGatewayFilterFactory();
	}

	@Bean
	public SetResponseHeaderGatewayFilterFactory setResponseHeaderGatewayFilterFactory() {
		return new SetResponseHeaderGatewayFilterFactory();
	}

	@Bean
	public SetStatusGatewayFilterFactory setStatusGatewayFilterFactory() {
		return new SetStatusGatewayFilterFactory();
	}

	@Bean
	public SaveSessionGatewayFilterFactory saveSessionGatewayFilterFactory() {
		return new SaveSessionGatewayFilterFactory();
	}

	@Bean
	public StripPrefixGatewayFilterFactory stripPrefixGatewayFilterFactory() {
		return new StripPrefixGatewayFilterFactory();
	}

	@Bean
	public RequestHeaderToRequestUriGatewayFilterFactory requestHeaderToRequestUriGatewayFilterFactory() {
		return new RequestHeaderToRequestUriGatewayFilterFactory();
	}

	@Bean
	public RequestSizeGatewayFilterFactory requestSizeGatewayFilterFactory() {
		return new RequestSizeGatewayFilterFactory();
	}

	@Configuration
	@ConditionalOnClass(Health.class)
	protected static class GatewayActuatorConfiguration {

		@Bean
		@ConditionalOnEnabledEndpoint
		public GatewayControllerEndpoint gatewayControllerEndpoint(RouteDefinitionLocator routeDefinitionLocator, List<GlobalFilter> globalFilters,
																List<GatewayFilterFactory> GatewayFilters, RouteDefinitionWriter routeDefinitionWriter,
																RouteLocator routeLocator) {
			return new GatewayControllerEndpoint(routeDefinitionLocator, globalFilters, GatewayFilters, routeDefinitionWriter, routeLocator);
		}
	}

}
<|MERGE_RESOLUTION|>--- conflicted
+++ resolved
@@ -29,6 +29,7 @@
 import reactor.netty.http.client.HttpClient;
 import reactor.netty.resources.ConnectionProvider;
 import reactor.netty.tcp.ProxyProvider;
+import reactor.netty.tcp.SslProvider;
 import rx.RxReactiveStreams;
 
 import org.springframework.beans.factory.ObjectProvider;
@@ -167,7 +168,6 @@
 				connectionProvider = ConnectionProvider.elastic(pool.getName());
 			}
 
-<<<<<<< HEAD
 			HttpClient httpClient = HttpClient.create(connectionProvider)
 				.tcpConfiguration(tcpClient -> {
 
@@ -209,90 +209,25 @@
 					|| ssl.isUseInsecureTrustManager()) {
 				httpClient = httpClient.secure(sslContextSpec -> {
 					// configure ssl
+					SslContextBuilder sslContextBuilder = SslContextBuilder.forClient();
+
 					X509Certificate[] trustedX509Certificates = ssl
 							.getTrustedX509CertificatesForTrustManager();
 					if (trustedX509Certificates.length > 0) {
-						sslContextSpec.sslContext(SslContextBuilder.forClient()
-								.trustManager(trustedX509Certificates));
+						sslContextBuilder.trustManager(trustedX509Certificates);
 					} else if (ssl.isUseInsecureTrustManager()) {
-						sslContextSpec.sslContext(SslContextBuilder.forClient()
-								.trustManager(InsecureTrustManagerFactory.INSTANCE));
+						sslContextBuilder.trustManager(InsecureTrustManagerFactory.INSTANCE);
 					}
+
+					sslContextSpec.sslContext(sslContextBuilder)
+							.defaultConfiguration(SslProvider.DefaultConfigurationType.NONE)
+							.handshakeTimeoutMillis(ssl.getHandshakeTimeoutMillis())
+							.closeNotifyFlushTimeoutMillis(ssl.getCloseNotifyFlushTimeoutMillis())
+							.closeNotifyReadTimeoutMillis(ssl.getCloseNotifyReadTimeoutMillis());
 				});
 			}
 
 			return httpClient;
-=======
-		@Bean
-		public Consumer<? super HttpClientOptions.Builder> nettyClientOptions(HttpClientProperties properties) {
-			return opts -> {
-
-				if (properties.getConnectTimeout() != null) {
-					opts.option(ChannelOption.CONNECT_TIMEOUT_MILLIS, properties.getConnectTimeout());
-				}
-
-				// configure ssl
-				HttpClientProperties.Ssl ssl = properties.getSsl();
-				opts.sslHandshakeTimeoutMillis(ssl.getHandshakeTimeoutMillis());
-				opts.sslCloseNotifyFlushTimeoutMillis(ssl.getCloseNotifyFlushTimeoutMillis());
-				opts.sslCloseNotifyReadTimeoutMillis(ssl.getCloseNotifyReadTimeoutMillis());
-				X509Certificate[] trustedX509Certificates = ssl
-						.getTrustedX509CertificatesForTrustManager();
-				if (trustedX509Certificates.length > 0) {
-					opts.sslSupport(sslContextBuilder -> {
-						sslContextBuilder.trustManager(trustedX509Certificates);
-					});
-				}
-				else if (ssl.isUseInsecureTrustManager()) {
-					opts.sslSupport(sslContextBuilder -> {
-						sslContextBuilder
-								.trustManager(InsecureTrustManagerFactory.INSTANCE);
-					});
-				}
-
-				// configure pool resources
-				HttpClientProperties.Pool pool = properties.getPool();
-
-				if (pool.getType() == DISABLED) {
-					opts.disablePool();
-				} else if (pool.getType() == FIXED) {
-					PoolResources poolResources = PoolResources.fixed(pool.getName(),
-							pool.getMaxConnections(), pool.getAcquireTimeout());
-					opts.poolResources(poolResources);
-				} else {
-					PoolResources poolResources = PoolResources.elastic(pool.getName());
-					opts.poolResources(poolResources);
-				}
-
-
-				// configure proxy if proxy host is set.
-				HttpClientProperties.Proxy proxy = properties.getProxy();
-				if (StringUtils.hasText(proxy.getHost())) {
-					opts.proxy(typeSpec -> {
-						ClientProxyOptions.Builder builder = typeSpec
-								.type(ClientProxyOptions.Proxy.HTTP)
-								.host(proxy.getHost());
-
-						PropertyMapper map = PropertyMapper.get();
-
-						map.from(proxy::getPort)
-								.whenNonNull()
-								.to(builder::port);
-						map.from(proxy::getUsername)
-								.whenHasText()
-								.to(builder::username);
-						map.from(proxy::getPassword)
-								.whenHasText()
-								.to(password -> builder.password(s -> password));
-						map.from(proxy::getNonProxyHostsPattern)
-								.whenHasText()
-								.to(builder::nonProxyHosts);
-
-						return builder;
-					});
-				}
-			};
->>>>>>> c7525f6f
 		}
 
 		@Bean
@@ -436,10 +371,6 @@
 	}
 
 	@Bean
-<<<<<<< HEAD
-=======
-	@ConditionalOnBean(DispatcherHandler.class)
->>>>>>> c7525f6f
 	public ForwardRoutingFilter forwardRoutingFilter(ObjectProvider<DispatcherHandler> dispatcherHandler) {
 		return new ForwardRoutingFilter(dispatcherHandler);
 	}
